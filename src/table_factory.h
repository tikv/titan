--- conflicted
+++ resolved
@@ -3,11 +3,8 @@
 #include "blob_file_manager.h"
 #include "rocksdb/table.h"
 #include "titan/options.h"
-<<<<<<< HEAD
 #include "titan_stats.h"
-=======
 #include "version_set.h"
->>>>>>> 70dc779b
 
 namespace rocksdb {
 namespace titandb {
@@ -17,22 +14,16 @@
   TitanTableFactory(const TitanDBOptions& db_options,
                     const TitanCFOptions& cf_options,
                     std::shared_ptr<BlobFileManager> blob_manager,
-<<<<<<< HEAD
+                    port::Mutex* db_mutex, VersionSet* vset,
                     TitanStats* stats)
-=======
-                    port::Mutex* db_mutex, VersionSet* vset)
->>>>>>> 70dc779b
       : db_options_(db_options),
         immutable_cf_options_(cf_options),
         mutable_cf_options_(cf_options),
         base_factory_(cf_options.table_factory),
         blob_manager_(blob_manager),
-<<<<<<< HEAD
+        db_mutex_(db_mutex),
+        vset_(vset),
         stats_(stats) {}
-=======
-        db_mutex_(db_mutex),
-        vset_(vset) {}
->>>>>>> 70dc779b
 
   const char* Name() const override { return "TitanTable"; }
 
@@ -79,12 +70,9 @@
   MutableTitanCFOptions mutable_cf_options_;
   std::shared_ptr<TableFactory> base_factory_;
   std::shared_ptr<BlobFileManager> blob_manager_;
-<<<<<<< HEAD
-  TitanStats* stats_;
-=======
   port::Mutex* db_mutex_;
   VersionSet* vset_;
->>>>>>> 70dc779b
+  TitanStats* stats_;
 };
 
 }  // namespace titandb
