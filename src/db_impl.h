--- conflicted
+++ resolved
@@ -268,11 +268,8 @@
   EnvOptions env_options_;
   DBImpl* db_impl_;
   TitanDBOptions db_options_;
-<<<<<<< HEAD
   TitanGcRewriteMode gc_rewrite_mode_{TitanGcRewriteMode::kMerge};
-=======
   std::unique_ptr<Directory> directory_;
->>>>>>> ffaa9d1a
 
   std::atomic<bool> initialized_{false};
 
