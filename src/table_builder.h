#pragma once

#include "blob_file_builder.h"
#include "blob_file_manager.h"
#include "table/table_builder.h"
#include "titan/options.h"
#include "titan_stats.h"
#include "version_set.h"

namespace rocksdb {
namespace titandb {

class TitanTableBuilder : public TableBuilder {
 public:
  TitanTableBuilder(uint32_t cf_id, const TitanDBOptions& db_options,
                    const TitanCFOptions& cf_options,
                    std::unique_ptr<TableBuilder> base_builder,
                    std::shared_ptr<BlobFileManager> blob_manager,
<<<<<<< HEAD
                    std::weak_ptr<BlobStorage> blob_storage, TitanStats* stats,
                    int merge_level, int target_level)
=======
                    std::weak_ptr<BlobStorage> blob_storage, int level,
                    TitanStats* stats)
>>>>>>> 468ddc97
      : cf_id_(cf_id),
        merge_level_(merge_level),
        target_level_(target_level),
        db_options_(db_options),
        cf_options_(cf_options),
        base_builder_(std::move(base_builder)),
        blob_manager_(blob_manager),
        blob_storage_(blob_storage),
        level_(level),
        stats_(stats) {}

  void Add(const Slice& key, const Slice& value) override;

  Status status() const override;

  Status Finish() override;

  void Abandon() override;

  uint64_t NumEntries() const override;

  uint64_t FileSize() const override;

  bool NeedCompact() const override;

  TableProperties GetTableProperties() const override;

 private:
  bool ok() const { return status().ok(); }

  void AddBlob(const Slice& key, const Slice& value, std::string* index_value);

<<<<<<< HEAD
  bool ShouldMerge(const std::shared_ptr<BlobFileMeta>& file);

  void FinishBlob();

  friend class TableBuilderTest;
=======
  void UpdateInternalOpStats();
>>>>>>> 468ddc97

  Status status_;
  uint32_t cf_id_;
  std::unique_ptr<ColumnFamilyHandle> cf_handle_;
  int merge_level_;
  int target_level_;
  TitanDBOptions db_options_;
  TitanCFOptions cf_options_;
  std::unique_ptr<TableBuilder> base_builder_;
  std::unique_ptr<BlobFileHandle> blob_handle_;
  std::shared_ptr<BlobFileManager> blob_manager_;
  std::unique_ptr<BlobFileBuilder> blob_builder_;
  std::weak_ptr<BlobStorage> blob_storage_;
  int level_;
  TitanStats* stats_;

  // counters
  uint64_t bytes_read_ = 0;
  uint64_t bytes_written_ = 0;
  uint64_t io_bytes_read_ = 0;
  uint64_t io_bytes_written_ = 0;
};

}  // namespace titandb
}  // namespace rocksdb<|MERGE_RESOLUTION|>--- conflicted
+++ resolved
@@ -16,13 +16,8 @@
                     const TitanCFOptions& cf_options,
                     std::unique_ptr<TableBuilder> base_builder,
                     std::shared_ptr<BlobFileManager> blob_manager,
-<<<<<<< HEAD
                     std::weak_ptr<BlobStorage> blob_storage, TitanStats* stats,
                     int merge_level, int target_level)
-=======
-                    std::weak_ptr<BlobStorage> blob_storage, int level,
-                    TitanStats* stats)
->>>>>>> 468ddc97
       : cf_id_(cf_id),
         merge_level_(merge_level),
         target_level_(target_level),
@@ -31,7 +26,6 @@
         base_builder_(std::move(base_builder)),
         blob_manager_(blob_manager),
         blob_storage_(blob_storage),
-        level_(level),
         stats_(stats) {}
 
   void Add(const Slice& key, const Slice& value) override;
@@ -51,19 +45,17 @@
   TableProperties GetTableProperties() const override;
 
  private:
+  friend class TableBuilderTest;
+
   bool ok() const { return status().ok(); }
 
   void AddBlob(const Slice& key, const Slice& value, std::string* index_value);
 
-<<<<<<< HEAD
   bool ShouldMerge(const std::shared_ptr<BlobFileMeta>& file);
 
   void FinishBlob();
 
-  friend class TableBuilderTest;
-=======
   void UpdateInternalOpStats();
->>>>>>> 468ddc97
 
   Status status_;
   uint32_t cf_id_;
@@ -77,7 +69,6 @@
   std::shared_ptr<BlobFileManager> blob_manager_;
   std::unique_ptr<BlobFileBuilder> blob_builder_;
   std::weak_ptr<BlobStorage> blob_storage_;
-  int level_;
   TitanStats* stats_;
 
   // counters
