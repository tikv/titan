#pragma once

#include "blob_format.h"
#include "titan/options.h"
#include "util/file_reader_writer.h"

namespace rocksdb {
namespace titandb {

// Blob file format:
//
// <begin>
// [blob record 1]
// [blob record 2]
// ...
// [blob record N]
// [meta block 1]
// [meta block 2]
// ...
// [meta block K]
// [meta index block]
// [footer]
// <end>
//
// 1. The sequence of blob records in the file are stored in sorted
// order. These records come one after another at the beginning of the
// file, and are compressed according to the compression options.
//
// 2. After the blob records we store a bunch of meta blocks, and a
// meta index block with block handles pointed to the meta blocks. The
// meta block and the meta index block are formatted the same as the
// BlockBasedTable.

class BlobFileBuilder {
 public:
  // Constructs a builder that will store the contents of the file it
  // is building in "*file". Does not close the file. It is up to the
  // caller to sync and close the file after calling Finish().
  BlobFileBuilder(const TitanDBOptions& db_options,
                  const TitanCFOptions& cf_options, WritableFileWriter* file);

  // Adds the record to the file and points the handle to it.
  void Add(const BlobRecord& record, BlobHandle* handle);

  // Returns non-ok iff some error has been detected.
  Status status() const { return status_; }

  // Finishes building the table.
  // REQUIRES: Finish(), Abandon() have not been called.
  Status Finish();

  // Abandons building the table. If the caller is not going to call
  // Finish(), it must call Abandon() before destroying this builder.
  // REQUIRES: Finish(), Abandon() have not been called.
  void Abandon();

<<<<<<< HEAD
  // Number of calls to Add() so far.
  uint64_t NumEntries();
=======
  const std::string& GetSmallestKey() { return smallest_key_; }
  const std::string& GetLargestKey() { return largest_key_; }
>>>>>>> 715dbd69

 private:
  bool ok() const { return status().ok(); }

  TitanCFOptions cf_options_;
  WritableFileWriter* file_;

  Status status_;
  BlobEncoder encoder_;

<<<<<<< HEAD
  uint64_t num_entries_{0};
=======
  std::string smallest_key_;
  std::string largest_key_;
>>>>>>> 715dbd69
};

}  // namespace titandb
}  // namespace rocksdb<|MERGE_RESOLUTION|>--- conflicted
+++ resolved
@@ -54,13 +54,11 @@
   // REQUIRES: Finish(), Abandon() have not been called.
   void Abandon();
 
-<<<<<<< HEAD
   // Number of calls to Add() so far.
   uint64_t NumEntries();
-=======
+
   const std::string& GetSmallestKey() { return smallest_key_; }
   const std::string& GetLargestKey() { return largest_key_; }
->>>>>>> 715dbd69
 
  private:
   bool ok() const { return status().ok(); }
@@ -71,12 +69,9 @@
   Status status_;
   BlobEncoder encoder_;
 
-<<<<<<< HEAD
   uint64_t num_entries_{0};
-=======
   std::string smallest_key_;
   std::string largest_key_;
->>>>>>> 715dbd69
 };
 
 }  // namespace titandb
