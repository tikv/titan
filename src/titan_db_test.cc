--- conflicted
+++ resolved
@@ -33,12 +33,8 @@
     options_.create_if_missing = true;
     options_.min_blob_size = 32;
     options_.min_gc_batch_size = 1;
-<<<<<<< HEAD
-    options_.merge_small_file_threshold = 1;
-=======
     options_.merge_small_file_threshold = 0;
     options_.disable_background_gc = true;
->>>>>>> 1de531cd
     options_.blob_file_compression = CompressionType::kLZ4Compression;
     DeleteDir(env_, options_.dirname);
     DeleteDir(env_, dbname_);
