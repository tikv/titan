--- conflicted
+++ resolved
@@ -280,8 +280,6 @@
   // Not persistent field
 
   // Size of data with reference from SST files.
-<<<<<<< HEAD
-=======
   //
   // Because the new generated SST is added to superversion before
   // `OnFlushCompleted()`/`OnCompactionCompleted()` is called, so if there is a
@@ -291,7 +289,6 @@
   // So when state_ == kPendingLSM, it uses this to record the delta as a
   // positive number if any later compaction is trigger before previous
   // `OnCompactionCompleted()` is called.
->>>>>>> 80657c08
   std::atomic<uint64_t> live_data_size_{0};
   std::atomic<FileState> state_{FileState::kInit};
 };
