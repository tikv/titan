#include "db_impl.h"

namespace rocksdb {
namespace titandb {

Status TitanDBImpl::PurgeObsoleteFilesImpl() {
  Status s;
  std::vector<std::string> candidate_files;
  auto oldest_sequence = GetOldestSnapshotSequence();
  {
    MutexLock l(&mutex_);
    vset_->GetObsoleteFiles(&candidate_files, oldest_sequence);
  }

  // dedup state.inputs so we don't try to delete the same
  // file twice
  std::sort(candidate_files.begin(), candidate_files.end());
  candidate_files.erase(
      std::unique(candidate_files.begin(), candidate_files.end()),
      candidate_files.end());

  for (const auto& candidate_file : candidate_files) {
    ROCKS_LOG_INFO(db_options_.info_log, "Titan deleting obsolete file [%s]",
                   candidate_file.c_str());
    Status delete_status = env_->DeleteFile(candidate_file);
    if (!s.ok()) {
<<<<<<< HEAD
      // Move on despite error deleting the file.
      ROCKS_LOG_ERROR(db_options_.info_log,
                      "Titan deleting file [%s] failed, status:%s",
                      candidate_file.c_str(), s.ToString().c_str());
=======
      s = delete_status;
>>>>>>> c5f2551d
    }
  }
  return s;
}

void TitanDBImpl::PurgeObsoleteFiles() {
  Status s __attribute__((__unused__)) = PurgeObsoleteFilesImpl();
  assert(s.ok());
}

Status TitanDBImpl::TEST_PurgeObsoleteFiles() {
  return PurgeObsoleteFilesImpl();
}

}  // namespace titandb
}  // namespace rocksdb<|MERGE_RESOLUTION|>--- conflicted
+++ resolved
@@ -24,14 +24,11 @@
                    candidate_file.c_str());
     Status delete_status = env_->DeleteFile(candidate_file);
     if (!s.ok()) {
-<<<<<<< HEAD
       // Move on despite error deleting the file.
       ROCKS_LOG_ERROR(db_options_.info_log,
                       "Titan deleting file [%s] failed, status:%s",
                       candidate_file.c_str(), s.ToString().c_str());
-=======
       s = delete_status;
->>>>>>> c5f2551d
     }
   }
   return s;
