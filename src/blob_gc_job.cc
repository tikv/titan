--- conflicted
+++ resolved
@@ -489,16 +489,11 @@
     for (auto& builder : blob_file_builders_) {
       auto file = std::make_shared<BlobFileMeta>(
           builder.first->GetNumber(), builder.first->GetFile()->GetFileSize(),
-<<<<<<< HEAD
-          builder.second->GetSmallestKey(), builder.second->GetLargestKey());
-
-=======
           0, 0, builder.second->GetSmallestKey(),
           builder.second->GetLargestKey());
       file->FileStateTransit(BlobFileMeta::FileEvent::kGCOutput);
       RecordInHistogram(stats_, TitanStats::GC_OUTPUT_FILE_SIZE,
                         file->file_size());
->>>>>>> 280b59d6
       if (!tmp.empty()) {
         tmp.append(" ");
       }
