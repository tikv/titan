--- conflicted
+++ resolved
@@ -133,16 +133,9 @@
                    blob_gc_->column_family_handle()->GetName().c_str(),
                    tmp.c_str(), tmp2.c_str());
 
-<<<<<<< HEAD
-  if (!s.ok()) return s;
-=======
-  log_buffer_->FlushBufferToLog();
-  LogFlush(db_options_.info_log.get());
-
   if (blob_gc_->sampled_inputs().empty()) {
     return Status::OK();
   }
->>>>>>> 5f6c3c85
 
   return DoRunGC();
 }
