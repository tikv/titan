--- conflicted
+++ resolved
@@ -152,7 +152,7 @@
 }
 
 Status BlobGCJob::SampleCandidateFiles() {
-  TitanStopWatch sw(env_, metrics_.blob_db_gc_sampling_micros);
+  TitanStopWatch sw(env_, metrics_.gc_sampling_micros);
   std::vector<BlobFileMeta*> result;
   for (const auto& file : blob_gc_->inputs()) {
     bool selected = false;
@@ -405,7 +405,7 @@
 
 Status BlobGCJob::DiscardEntry(const Slice& key, const BlobIndex& blob_index,
                                bool* discardable) {
-  TitanStopWatch sw(env_, metrics_.blob_db_gc_read_lsm_micros);
+  TitanStopWatch sw(env_, metrics_.gc_read_lsm_micros);
   assert(discardable != nullptr);
   PinnableSlice index_entry;
   bool is_blob_index = false;
@@ -488,16 +488,11 @@
     std::string tmp;
     for (auto& builder : this->blob_file_builders_) {
       auto file = std::make_shared<BlobFileMeta>(
-<<<<<<< HEAD
-          builder.first->GetNumber(), builder.first->GetFile()->GetFileSize());
-      RecordInHistogram(stats_, TitanStats::GC_OUTPUT_FILE_SIZE,
-                        file->file_size());
-=======
           builder.first->GetNumber(), builder.first->GetFile()->GetFileSize(),
           0, 0, builder.second->GetSmallestKey(),
           builder.second->GetLargestKey());
-
->>>>>>> 04850259
+      RecordInHistogram(stats_, TitanStats::GC_OUTPUT_FILE_SIZE,
+                        file->file_size());
       if (!tmp.empty()) {
         tmp.append(" ");
       }
@@ -535,7 +530,7 @@
 }
 
 Status BlobGCJob::RewriteValidKeyToLSM() {
-  TitanStopWatch sw(env_, metrics_.blob_db_gc_update_lsm_micros);
+  TitanStopWatch sw(env_, metrics_.gc_update_lsm_micros);
   Status s;
   auto* db_impl = reinterpret_cast<DBImpl*>(this->base_db_);
 
@@ -632,17 +627,13 @@
   AddStats(internal_op_stats, InternalOpStatsType::INPUT_FILE_NUM,
            metrics_.gc_num_files);
   AddStats(internal_op_stats, InternalOpStatsType::OUTPUT_FILE_NUM,
-<<<<<<< HEAD
            metrics_.gc_num_new_files);
-=======
-           metrics_.blob_db_gc_num_new_files);
   AddStats(internal_op_stats, InternalOpStatsType::GC_SAMPLING_MICROS,
-           metrics_.blob_db_gc_sampling_micros);
+           metrics_.gc_sampling_micros);
   AddStats(internal_op_stats, InternalOpStatsType::GC_READ_LSM_MICROS,
-           metrics_.blob_db_gc_read_lsm_micros);
+           metrics_.gc_read_lsm_micros);
   AddStats(internal_op_stats, InternalOpStatsType::GC_UPDATE_LSM_MICROS,
-           metrics_.blob_db_gc_update_lsm_micros);
->>>>>>> 04850259
+           metrics_.gc_update_lsm_micros);
 }
 
 }  // namespace titandb
