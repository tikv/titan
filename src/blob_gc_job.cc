#ifndef __STDC_FORMAT_MACROS
#define __STDC_FORMAT_MACROS
#endif
#include <inttypes.h>

#include <memory>

#include "blob_gc_job.h"

namespace rocksdb {
namespace titandb {

// Write callback for garbage collection to check if key has been updated
// since last read. Similar to how OptimisticTransaction works.
class BlobGCJob::GarbageCollectionWriteCallback : public WriteCallback {
 public:
  GarbageCollectionWriteCallback(ColumnFamilyHandle* cfh, std::string&& _key,
                                 BlobIndex&& blob_index)
      : cfh_(cfh), key_(std::move(_key)), blob_index_(blob_index) {
    assert(!key_.empty());
  }

  std::string value;

  virtual Status Callback(DB* db) override {
    auto* db_impl = reinterpret_cast<DBImpl*>(db);
    PinnableSlice index_entry;
    bool is_blob_index;
    auto s = db_impl->GetImpl(ReadOptions(), cfh_, key_, &index_entry,
                              nullptr /*value_found*/,
                              nullptr /*read_callback*/, &is_blob_index);
    if (!s.ok() && !s.IsNotFound()) {
      return s;
    }
    read_bytes_ = key_.size() + index_entry.size();
    if (s.IsNotFound()) {
      // Either the key is deleted or updated with a newer version which is
      // inlined in LSM.
      s = Status::Busy("key deleted");
    } else if (!is_blob_index) {
      s = Status::Busy("key overwritten with other value");
    }

    if (s.ok()) {
      BlobIndex other_blob_index;
      s = other_blob_index.DecodeFrom(&index_entry);
      if (!s.ok()) {
        return s;
      }

      if (!(blob_index_ == other_blob_index)) {
        s = Status::Busy("key overwritten with other blob");
      }
    }

    return s;
  }

  virtual bool AllowWriteBatching() override { return false; }

  std::string key() { return key_; }

  uint64_t read_bytes() { return read_bytes_; }

  uint64_t blob_record_size() { return blob_index_.blob_handle.size; }

 private:
  ColumnFamilyHandle* cfh_;
  // Key to check
  std::string key_;
  BlobIndex blob_index_;
  uint64_t read_bytes_;
};

BlobGCJob::BlobGCJob(BlobGC* blob_gc, DB* db, port::Mutex* mutex,
                     const TitanDBOptions& titan_db_options, Env* env,
                     const EnvOptions& env_options,
                     BlobFileManager* blob_file_manager,
                     BlobFileSet* blob_file_set, LogBuffer* log_buffer,
                     std::atomic_bool* shuting_down, TitanStats* stats)
    : blob_gc_(blob_gc),
      base_db_(db),
      base_db_impl_(reinterpret_cast<DBImpl*>(base_db_)),
      mutex_(mutex),
      db_options_(titan_db_options),
      env_(env),
      env_options_(env_options),
      blob_file_manager_(blob_file_manager),
      blob_file_set_(blob_file_set),
      log_buffer_(log_buffer),
      shuting_down_(shuting_down),
      stats_(stats) {}

BlobGCJob::~BlobGCJob() {
  if (log_buffer_) {
    log_buffer_->FlushBufferToLog();
    LogFlush(db_options_.info_log.get());
  }
  // flush metrics
  RecordTick(stats_, BLOB_DB_BYTES_READ, metrics_.bytes_read);
  RecordTick(stats_, BLOB_DB_BYTES_WRITTEN, metrics_.bytes_written);
  RecordTick(stats_, BLOB_DB_GC_NUM_KEYS_OVERWRITTEN,
             metrics_.gc_num_keys_overwritten);
  RecordTick(stats_, BLOB_DB_GC_BYTES_OVERWRITTEN,
             metrics_.gc_bytes_overwritten);
  RecordTick(stats_, BLOB_DB_GC_NUM_KEYS_RELOCATED,
             metrics_.gc_num_keys_relocated);
  RecordTick(stats_, BLOB_DB_GC_BYTES_RELOCATED, metrics_.gc_bytes_relocated);
  RecordTick(stats_, BLOB_DB_GC_NUM_NEW_FILES, metrics_.gc_num_new_files);
  RecordTick(stats_, BLOB_DB_GC_NUM_FILES, metrics_.gc_num_files);
  RecordTick(stats_, TitanStats::GC_DISCARDABLE, metrics_.gc_discardable);
  RecordTick(stats_, TitanStats::GC_SMALL_FILE, metrics_.gc_small_file);
  RecordTick(stats_, TitanStats::GC_SAMPLE, metrics_.gc_sample);
}

Status BlobGCJob::Prepare() {
  SavePrevIOBytes(&prev_bytes_read_, &prev_bytes_written_);
  return Status::OK();
}

Status BlobGCJob::Run() {
  Status s = SampleCandidateFiles();
  if (!s.ok()) {
    return s;
  }

  std::string tmp;
  for (const auto& f : blob_gc_->inputs()) {
    if (!tmp.empty()) {
      tmp.append(" ");
    }
    tmp.append(std::to_string(f->file_number()));
  }

  std::string tmp2;
  for (const auto& f : blob_gc_->sampled_inputs()) {
    if (!tmp2.empty()) {
      tmp2.append(" ");
    }
    tmp2.append(std::to_string(f->file_number()));
  }

  ROCKS_LOG_BUFFER(log_buffer_, "[%s] Titan GC candidates[%s] selected[%s]",
                   blob_gc_->column_family_handle()->GetName().c_str(),
                   tmp.c_str(), tmp2.c_str());

  if (blob_gc_->sampled_inputs().empty()) {
    return Status::OK();
  }

  return DoRunGC();
}

Status BlobGCJob::SampleCandidateFiles() {
  TitanStopWatch sw(env_, metrics_.gc_sampling_micros);
  std::vector<BlobFileMeta*> result;
  for (const auto& file : blob_gc_->inputs()) {
    bool selected = false;
    Status s = DoSample(file, &selected);
    if (!s.ok()) {
      return s;
    }
    if (selected) {
      result.push_back(file);
    }
  }
  if (!result.empty()) {
    blob_gc_->set_sampled_inputs(std::move(result));
  }
  return Status::OK();
}

Status BlobGCJob::DoSample(const BlobFileMeta* file, bool* selected) {
  assert(selected != nullptr);
  if (file->file_size() <=
      blob_gc_->titan_cf_options().merge_small_file_threshold) {
    metrics_.gc_small_file += 1;
    *selected = true;
  } else if (file->GetDiscardableRatio() >=
             blob_gc_->titan_cf_options().blob_file_discardable_ratio) {
    metrics_.gc_discardable += 1;
    *selected = true;
  }
  if (*selected) return Status::OK();

  // TODO: add do sample count metrics
  auto records_size = file->file_size() - BlobFileHeader::kEncodedLength -
                      BlobFileFooter::kEncodedLength;
  Status s;
  uint64_t sample_size_window = static_cast<uint64_t>(
      records_size * blob_gc_->titan_cf_options().sample_file_size_ratio);
  uint64_t sample_begin_offset = BlobFileHeader::kEncodedLength;
  if (records_size != sample_size_window) {
    Random64 random64(records_size);
    sample_begin_offset += random64.Uniform(records_size - sample_size_window);
  }
  std::unique_ptr<RandomAccessFileReader> file_reader;
  const int readahead = 256 << 10;
  s = NewBlobFileReader(file->file_number(), readahead, db_options_,
                        env_options_, env_, &file_reader);
  if (!s.ok()) {
    return s;
  }
  BlobFileIterator iter(std::move(file_reader), file->file_number(),
                        file->file_size(), blob_gc_->titan_cf_options());
  iter.IterateForPrev(sample_begin_offset);
  // TODO(@DorianZheng) sample_begin_offset maybe out of data block size, need
  // more elegant solution
  if (iter.status().IsInvalidArgument()) {
    iter.IterateForPrev(BlobFileHeader::kEncodedLength);
  }
  if (!iter.status().ok()) {
    s = iter.status();
    ROCKS_LOG_ERROR(db_options_.info_log,
                    "IterateForPrev failed, file number[%" PRIu64
                    "] size[%" PRIu64 "] status[%s]",
                    file->file_number(), file->file_size(),
                    s.ToString().c_str());
    return s;
  }

  uint64_t iterated_size{0};
  uint64_t discardable_size{0};
  for (iter.Next();
       iterated_size < sample_size_window && iter.status().ok() && iter.Valid();
       iter.Next()) {
    BlobIndex blob_index = iter.GetBlobIndex();
    uint64_t total_length = blob_index.blob_handle.size;
    iterated_size += total_length;
    bool discardable = false;
    s = DiscardEntry(iter.key(), blob_index, &discardable);
    if (!s.ok()) {
      return s;
    }
    if (discardable) {
      discardable_size += total_length;
    }
  }
  metrics_.bytes_read += iterated_size;
  assert(iter.status().ok());

  *selected =
      discardable_size >=
      std::ceil(sample_size_window *
                blob_gc_->titan_cf_options().blob_file_discardable_ratio);
  return s;
}

Status BlobGCJob::DoRunGC() {
  Status s;

  std::unique_ptr<BlobFileMergeIterator> gc_iter;
  s = BuildIterator(&gc_iter);
  if (!s.ok()) return s;
  if (!gc_iter) return Status::Aborted("Build iterator for gc failed");

  // Similar to OptimisticTransaction, we obtain latest_seq from
  // base DB, which is guaranteed to be no smaller than the sequence of
  // current key. We use a WriteCallback on write to check the key sequence
  // on write. If the key sequence is larger than latest_seq, we know
  // a new versions is inserted and the old blob can be discard.
  //
  // We cannot use OptimisticTransaction because we need to pass
  // is_blob_index flag to GetImpl.
  std::unique_ptr<BlobFileHandle> blob_file_handle;
  std::unique_ptr<BlobFileBuilder> blob_file_builder;

  auto* cfh = blob_gc_->column_family_handle();

  //  uint64_t drop_entry_num = 0;
  //  uint64_t drop_entry_size = 0;
  //  uint64_t total_entry_num = 0;
  //  uint64_t total_entry_size = 0;

  uint64_t file_size = 0;

  std::string last_key;
  bool last_key_valid = false;
  gc_iter->SeekToFirst();
  assert(gc_iter->Valid());
  for (; gc_iter->Valid(); gc_iter->Next()) {
    if (IsShutingDown()) {
      s = Status::ShutdownInProgress();
      break;
    }
    BlobIndex blob_index = gc_iter->GetBlobIndex();
    // count read bytes for blob record of gc candidate files
    metrics_.bytes_read += blob_index.blob_handle.size;

    if (!last_key.empty() && !gc_iter->key().compare(last_key)) {
      if (last_key_valid) {
        continue;
      }
    } else {
      last_key = gc_iter->key().ToString();
      last_key_valid = false;
    }

    bool discardable = false;
    s = DiscardEntry(gc_iter->key(), blob_index, &discardable);
    if (!s.ok()) {
      break;
    }
    if (discardable) {
      metrics_.gc_num_keys_overwritten++;
      metrics_.gc_bytes_overwritten += blob_index.blob_handle.size;
      continue;
    }

    last_key_valid = true;

    // Rewrite entry to new blob file
    if ((!blob_file_handle && !blob_file_builder) ||
        file_size >= blob_gc_->titan_cf_options().blob_file_target_size) {
      if (file_size >= blob_gc_->titan_cf_options().blob_file_target_size) {
        assert(blob_file_builder);
        assert(blob_file_handle);
        assert(blob_file_builder->status().ok());
        blob_file_builders_.emplace_back(std::make_pair(
            std::move(blob_file_handle), std::move(blob_file_builder)));
      }
      s = blob_file_manager_->NewFile(&blob_file_handle);
      if (!s.ok()) {
        break;
      }
      ROCKS_LOG_INFO(db_options_.info_log,
                     "Titan new GC output file %" PRIu64 ".",
                     blob_file_handle->GetNumber());
      blob_file_builder = std::unique_ptr<BlobFileBuilder>(
          new BlobFileBuilder(db_options_, blob_gc_->titan_cf_options(),
                              blob_file_handle->GetFile()));
      file_size = 0;
    }
    assert(blob_file_handle);
    assert(blob_file_builder);

    BlobRecord blob_record;
    blob_record.key = gc_iter->key();
    blob_record.value = gc_iter->value();
    // count written bytes for new blob record,
    // blob index's size is counted in `RewriteValidKeyToLSM`
    metrics_.bytes_written += blob_record.size();

    BlobIndex new_blob_index;
    new_blob_index.file_number = blob_file_handle->GetNumber();
    blob_file_builder->Add(blob_record, &new_blob_index.blob_handle);
    std::string index_entry;
    new_blob_index.EncodeTo(&index_entry);

    // Store WriteBatch for rewriting new Key-Index pairs to LSM
    GarbageCollectionWriteCallback callback(cfh, blob_record.key.ToString(),
                                            std::move(blob_index));
    callback.value = index_entry;
    rewrite_batches_.emplace_back(
        std::make_pair(WriteBatch(), std::move(callback)));
    auto& wb = rewrite_batches_.back().first;
    s = WriteBatchInternal::PutBlobIndex(&wb, cfh->GetID(), blob_record.key,
                                         index_entry);
    if (!s.ok()) {
      break;
    }
  }

  if (gc_iter->status().ok() && s.ok()) {
    if (blob_file_builder && blob_file_handle) {
      assert(blob_file_builder->status().ok());
      blob_file_builders_.emplace_back(std::make_pair(
          std::move(blob_file_handle), std::move(blob_file_builder)));
    } else {
      assert(!blob_file_builder);
      assert(!blob_file_handle);
    }
  } else if (!gc_iter->status().ok()) {
    return gc_iter->status();
  }

  return s;
}

Status BlobGCJob::BuildIterator(
    std::unique_ptr<BlobFileMergeIterator>* result) {
  Status s;
  const auto& inputs = blob_gc_->sampled_inputs();
  assert(!inputs.empty());
  std::vector<std::unique_ptr<BlobFileIterator>> list;
  for (std::size_t i = 0; i < inputs.size(); ++i) {
    std::unique_ptr<RandomAccessFileReader> file;
    // TODO(@DorianZheng) set read ahead size
    s = NewBlobFileReader(inputs[i]->file_number(), 0, db_options_,
                          env_options_, env_, &file);
    if (!s.ok()) {
      break;
    }
    list.emplace_back(std::unique_ptr<BlobFileIterator>(new BlobFileIterator(
        std::move(file), inputs[i]->file_number(), inputs[i]->file_size(),
        blob_gc_->titan_cf_options())));
  }

  if (s.ok())
    result->reset(new BlobFileMergeIterator(
        std::move(list), blob_gc_->titan_cf_options().comparator));

  return s;
}

Status BlobGCJob::DiscardEntry(const Slice& key, const BlobIndex& blob_index,
                               bool* discardable) {
  TitanStopWatch sw(env_, metrics_.gc_read_lsm_micros);
  assert(discardable != nullptr);
  PinnableSlice index_entry;
  bool is_blob_index = false;
  Status s = base_db_impl_->GetImpl(
      ReadOptions(), blob_gc_->column_family_handle(), key, &index_entry,
      nullptr /*value_found*/, nullptr /*read_callback*/, &is_blob_index);
  if (!s.ok() && !s.IsNotFound()) {
    return s;
  }
  // count read bytes for checking LSM entry
  metrics_.bytes_read += key.size() + index_entry.size();
  if (s.IsNotFound() || !is_blob_index) {
    // Either the key is deleted or updated with a newer version which is
    // inlined in LSM.
    *discardable = true;
    return Status::OK();
  }

  BlobIndex other_blob_index;
  s = other_blob_index.DecodeFrom(&index_entry);
  if (!s.ok()) {
    return s;
  }

  *discardable = !(blob_index == other_blob_index);
  return Status::OK();
}

// We have to make sure crash consistency, but LSM db MANIFEST and BLOB db
// MANIFEST are separate, so we need to make sure all new blob file have
// added to db before we rewrite any key to LSM
Status BlobGCJob::Finish() {
  Status s;
  {
    mutex_->Unlock();
    s = InstallOutputBlobFiles();
    if (s.ok()) {
      s = RewriteValidKeyToLSM();
      if (!s.ok()) {
        ROCKS_LOG_ERROR(db_options_.info_log,
                        "[%s] GC job failed to rewrite keys to LSM: %s",
                        blob_gc_->column_family_handle()->GetName().c_str(),
                        s.ToString().c_str());
      }
    } else {
      ROCKS_LOG_ERROR(db_options_.info_log,
                      "[%s] GC job failed to install output blob files: %s",
                      blob_gc_->column_family_handle()->GetName().c_str(),
                      s.ToString().c_str());
    }
    mutex_->Lock();
  }

  // TODO(@DorianZheng) cal discardable size for new blob file

  if (s.ok() && !blob_gc_->GetColumnFamilyData()->IsDropped()) {
    s = DeleteInputBlobFiles();
  }

  if (s.ok()) {
    UpdateInternalOpStats();
  }

  return s;
}

Status BlobGCJob::InstallOutputBlobFiles() {
  Status s;
  for (auto& builder : blob_file_builders_) {
    s = builder.second->Finish();
    if (!s.ok()) {
      break;
    }
    metrics_.gc_num_new_files++;
  }
  if (s.ok()) {
    std::vector<std::pair<std::shared_ptr<BlobFileMeta>,
                          std::unique_ptr<BlobFileHandle>>>
        files;
    std::string tmp;
    for (auto& builder : blob_file_builders_) {
      auto file = std::make_shared<BlobFileMeta>(
          builder.first->GetNumber(), builder.first->GetFile()->GetFileSize(),
          0, 0, builder.second->GetSmallestKey(),
          builder.second->GetLargestKey());
<<<<<<< HEAD
      file->FileStateTransit(BlobFileMeta::FileEvent::kGCOutput);

=======
      RecordInHistogram(stats_, TitanStats::GC_OUTPUT_FILE_SIZE,
                        file->file_size());
>>>>>>> 10710bb1
      if (!tmp.empty()) {
        tmp.append(" ");
      }
      tmp.append(std::to_string(file->file_number()));
      files.emplace_back(std::make_pair(file, std::move(builder.first)));
    }
    ROCKS_LOG_BUFFER(log_buffer_, "[%s] output[%s]",
                     blob_gc_->column_family_handle()->GetName().c_str(),
                     tmp.c_str());
    s = blob_file_manager_->BatchFinishFiles(
        blob_gc_->column_family_handle()->GetID(), files);
    if (s.ok()) {
      for (auto& file : files) {
        blob_gc_->AddOutputFile(file.first.get());
      }
    }
  } else {
    std::vector<std::unique_ptr<BlobFileHandle>> handles;
    std::string to_delete_files;
    for (auto& builder : blob_file_builders_) {
      if (!to_delete_files.empty()) {
        to_delete_files.append(" ");
      }
      to_delete_files.append(std::to_string(builder.first->GetNumber()));
      handles.emplace_back(std::move(builder.first));
    }
    ROCKS_LOG_BUFFER(
        log_buffer_,
        "[%s] InstallOutputBlobFiles failed. Delete GC output files: %s",
        blob_gc_->column_family_handle()->GetName().c_str(),
        to_delete_files.c_str());
    s = blob_file_manager_->BatchDeleteFiles(handles);
  }
  return s;
}

Status BlobGCJob::RewriteValidKeyToLSM() {
  TitanStopWatch sw(env_, metrics_.gc_update_lsm_micros);
  Status s;
  auto* db_impl = reinterpret_cast<DBImpl*>(base_db_);

  WriteOptions wo;
  wo.low_pri = true;
  wo.ignore_missing_column_families = true;
  for (auto& write_batch : rewrite_batches_) {
    if (blob_gc_->GetColumnFamilyData()->IsDropped()) {
      s = Status::Aborted("Column family drop");
      break;
    }
    if (IsShutingDown()) {
      s = Status::ShutdownInProgress();
      break;
    }
    s = db_impl->WriteWithCallback(wo, &write_batch.first, &write_batch.second);
    if (s.ok()) {
      // count written bytes for new blob index.
      metrics_.bytes_written += write_batch.first.GetDataSize();
      metrics_.gc_num_keys_relocated++;
      metrics_.gc_bytes_relocated += write_batch.second.blob_record_size();
      // Key is successfully written to LSM.
    } else if (s.IsBusy()) {
      metrics_.gc_num_keys_overwritten++;
      metrics_.gc_bytes_overwritten += write_batch.second.blob_record_size();
      // The key is overwritten in the meanwhile. Drop the blob record.
    } else {
      // We hit an error.
      break;
    }
    // count read bytes in write callback
    metrics_.bytes_read += write_batch.second.read_bytes();
  }
  if (s.IsBusy()) {
    s = Status::OK();
  }

  if (s.ok()) {
    // Flush and sync WAL.
    s = db_impl->FlushWAL(true /*sync*/);
  }

  return s;
}

Status BlobGCJob::DeleteInputBlobFiles() {
  SequenceNumber obsolete_sequence = base_db_impl_->GetLatestSequenceNumber();

  Status s;
  VersionEdit edit;
  edit.SetColumnFamilyID(blob_gc_->column_family_handle()->GetID());
  for (const auto& file : blob_gc_->sampled_inputs()) {
    ROCKS_LOG_INFO(db_options_.info_log,
                   "Titan add obsolete file [%" PRIu64 "]",
                   file->file_number());
    metrics_.gc_num_files++;
    RecordInHistogram(stats_, TitanStats::GC_INPUT_FILE_SIZE,
                      file->file_size());
    edit.DeleteBlobFile(file->file_number(), obsolete_sequence);
  }
  s = blob_file_set_->LogAndApply(edit);
  // TODO(@DorianZheng) Purge pending outputs
  // base_db_->pending_outputs_.erase(handle->GetNumber());
  return s;
}

bool BlobGCJob::IsShutingDown() {
  return (shuting_down_ && shuting_down_->load(std::memory_order_acquire));
}

void BlobGCJob::UpdateInternalOpStats() {
  if (stats_ == nullptr) {
    return;
  }
  UpdateIOBytes(prev_bytes_read_, prev_bytes_written_, &io_bytes_read_,
                &io_bytes_written_);
  uint32_t cf_id = blob_gc_->column_family_handle()->GetID();
  TitanInternalStats* internal_stats = stats_->internal_stats(cf_id);
  if (internal_stats == nullptr) {
    return;
  }
  InternalOpStats* internal_op_stats =
      internal_stats->GetInternalOpStatsForType(InternalOpType::GC);
  assert(internal_op_stats != nullptr);
  AddStats(internal_op_stats, InternalOpStatsType::COUNT);
  AddStats(internal_op_stats, InternalOpStatsType::BYTES_READ,
           metrics_.bytes_read);
  AddStats(internal_op_stats, InternalOpStatsType::BYTES_WRITTEN,
           metrics_.bytes_written);
  AddStats(internal_op_stats, InternalOpStatsType::IO_BYTES_READ,
           io_bytes_read_);
  AddStats(internal_op_stats, InternalOpStatsType::IO_BYTES_WRITTEN,
           io_bytes_written_);
  AddStats(internal_op_stats, InternalOpStatsType::INPUT_FILE_NUM,
           metrics_.gc_num_files);
  AddStats(internal_op_stats, InternalOpStatsType::OUTPUT_FILE_NUM,
           metrics_.gc_num_new_files);
  AddStats(internal_op_stats, InternalOpStatsType::GC_SAMPLING_MICROS,
           metrics_.gc_sampling_micros);
  AddStats(internal_op_stats, InternalOpStatsType::GC_READ_LSM_MICROS,
           metrics_.gc_read_lsm_micros);
  AddStats(internal_op_stats, InternalOpStatsType::GC_UPDATE_LSM_MICROS,
           metrics_.gc_update_lsm_micros);
}

}  // namespace titandb
}  // namespace rocksdb<|MERGE_RESOLUTION|>--- conflicted
+++ resolved
@@ -491,13 +491,9 @@
           builder.first->GetNumber(), builder.first->GetFile()->GetFileSize(),
           0, 0, builder.second->GetSmallestKey(),
           builder.second->GetLargestKey());
-<<<<<<< HEAD
       file->FileStateTransit(BlobFileMeta::FileEvent::kGCOutput);
-
-=======
       RecordInHistogram(stats_, TitanStats::GC_OUTPUT_FILE_SIZE,
                         file->file_size());
->>>>>>> 10710bb1
       if (!tmp.empty()) {
         tmp.append(" ");
       }
