--- conflicted
+++ resolved
@@ -43,11 +43,7 @@
   friend bool operator==(const VersionEdit& lhs, const VersionEdit& rhs);
 
  private:
-<<<<<<< HEAD
-  friend class VersionSet;
-=======
   friend class BlobFileSet;
->>>>>>> 280b59d6
   friend class VersionTest;
   friend class EditCollector;
 
