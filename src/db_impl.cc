#ifndef __STDC_FORMAT_MACROS
#define __STDC_FORMAT_MACROS
#endif

#include <inttypes.h>

#include "base_db_listener.h"
#include "blob_file_builder.h"
#include "blob_file_iterator.h"
#include "blob_file_size_collector.h"
#include "blob_gc.h"
#include "db_impl.h"
#include "db_iter.h"
#include "logging/log_buffer.h"
#include "port/port.h"
#include "table_factory.h"
#include "titan_build_version.h"
#include "util/autovector.h"

namespace rocksdb {
namespace titandb {

class TitanDBImpl::FileManager : public BlobFileManager {
 public:
  FileManager(TitanDBImpl* db) : db_(db) {}

  Status NewFile(std::unique_ptr<BlobFileHandle>* handle) override {
    auto number = db_->blob_file_set_->NewFileNumber();
    auto name = BlobFileName(db_->dirname_, number);

    Status s;
    std::unique_ptr<WritableFileWriter> file;
    {
      std::unique_ptr<WritableFile> f;
      s = db_->env_->NewWritableFile(name, &f, db_->env_options_);
      if (!s.ok()) return s;
      file.reset(new WritableFileWriter(std::move(f), name, db_->env_options_));
    }

    handle->reset(new FileHandle(number, name, std::move(file)));
    {
      MutexLock l(&db_->mutex_);
      db_->pending_outputs_.insert(number);
    }
    return s;
  }

  Status BatchFinishFiles(
      uint32_t cf_id,
      const std::vector<std::pair<std::shared_ptr<BlobFileMeta>,
                                  std::unique_ptr<BlobFileHandle>>>& files)
      override {
    Status s;
    VersionEdit edit;
    edit.SetColumnFamilyID(cf_id);
    for (auto& file : files) {
      RecordTick(db_->stats_.get(), BLOB_DB_BLOB_FILE_SYNCED);
      {
        StopWatch sync_sw(db_->env_, statistics(db_->stats_.get()),
                          BLOB_DB_BLOB_FILE_SYNC_MICROS);
        s = file.second->GetFile()->Sync(false);
      }
      if (s.ok()) {
        s = file.second->GetFile()->Close();
      }
      if (!s.ok()) return s;

      ROCKS_LOG_INFO(db_->db_options_.info_log,
                     "Titan adding blob file [%" PRIu64 "]",
                     file.first->file_number());
      edit.AddBlobFile(file.first);
    }

    {
      MutexLock l(&db_->mutex_);
      s = db_->blob_file_set_->LogAndApply(edit);
      if (!s.ok()) {
        db_->SetBGError(s);
      }
      for (const auto& file : files)
        db_->pending_outputs_.erase(file.second->GetNumber());
    }
    return s;
  }

  Status BatchDeleteFiles(
      const std::vector<std::unique_ptr<BlobFileHandle>>& handles) override {
    Status s;
    uint64_t file_size = 0;
    for (auto& handle : handles) {
      s = db_->env_->DeleteFile(handle->GetName());
      file_size += handle->GetFile()->GetFileSize();
    }
    {
      MutexLock l(&db_->mutex_);
      for (const auto& handle : handles)
        db_->pending_outputs_.erase(handle->GetNumber());
    }
    return s;
  }

 private:
  class FileHandle : public BlobFileHandle {
   public:
    FileHandle(uint64_t number, const std::string& name,
               std::unique_ptr<WritableFileWriter> file)
        : number_(number), name_(name), file_(std::move(file)) {}

    uint64_t GetNumber() const override { return number_; }

    const std::string& GetName() const override { return name_; }

    WritableFileWriter* GetFile() const override { return file_.get(); }

   private:
    uint64_t number_;
    std::string name_;
    std::unique_ptr<WritableFileWriter> file_;
  };

  TitanDBImpl* db_;
};

TitanDBImpl::TitanDBImpl(const TitanDBOptions& options,
                         const std::string& dbname)
    : bg_cv_(&mutex_),
      dbname_(dbname),
      env_(options.env),
      env_options_(options),
      db_options_(options) {
  if (db_options_.dirname.empty()) {
    db_options_.dirname = dbname_ + "/titandb";
  }
  dirname_ = db_options_.dirname;
  if (db_options_.statistics != nullptr) {
    stats_.reset(new TitanStats(db_options_.statistics.get()));
  }
  blob_manager_.reset(new FileManager(this));
}

TitanDBImpl::~TitanDBImpl() { Close(); }

void TitanDBImpl::StartBackgroundTasks() {
  if (thread_purge_obsolete_ == nullptr) {
    thread_purge_obsolete_.reset(new rocksdb::RepeatableThread(
        [this]() { TitanDBImpl::PurgeObsoleteFiles(); }, "titanbg", env_,
        db_options_.purge_obsolete_files_period_sec * 1000 * 1000));
  }
  if (thread_dump_stats_ == nullptr &&
      db_options_.titan_stats_dump_period_sec > 0) {
    thread_dump_stats_.reset(new rocksdb::RepeatableThread(
        [this]() { TitanDBImpl::DumpStats(); }, "titanst", env_,
        db_options_.titan_stats_dump_period_sec * 1000 * 1000));
  }
}

Status TitanDBImpl::ValidateOptions(
    const TitanDBOptions& options,
    const std::vector<TitanCFDescriptor>& column_families) const {
  if (options.purge_obsolete_files_period_sec == 0) {
    return Status::InvalidArgument(
        "Require non-zero purge_obsolete_files_period_sec");
  }
  for (const auto& cf : column_families) {
    if (cf.options.level_merge &&
        !cf.options.level_compaction_dynamic_level_bytes) {
      return Status::InvalidArgument(
          "Require enabling level_compaction_dynamic_level_bytes for "
          "level_merge");
    }
  }
  return Status::OK();
}

Status TitanDBImpl::Open(const std::vector<TitanCFDescriptor>& descs,
                         std::vector<ColumnFamilyHandle*>* handles) {
  Status s = ValidateOptions(db_options_, descs);
  if (!s.ok()) {
    return s;
  }
  // Sets up directories for base DB and Titan.
  s = env_->CreateDirIfMissing(dbname_);
  if (!s.ok()) return s;
  if (!db_options_.info_log) {
    s = CreateLoggerFromOptions(dbname_, db_options_, &db_options_.info_log);
    if (!s.ok()) return s;
  }
  s = env_->CreateDirIfMissing(dirname_);
  if (!s.ok()) return s;
  s = env_->LockFile(LockFileName(dirname_), &lock_);
  if (!s.ok()) return s;

  // Descriptors for initial DB open to get CF ids.
  std::vector<ColumnFamilyDescriptor> init_descs;
  // Descriptors for actually open DB.
  std::vector<ColumnFamilyDescriptor> base_descs;
  for (auto& desc : descs) {
    init_descs.emplace_back(desc.name, desc.options);
    base_descs.emplace_back(desc.name, desc.options);
  }
  std::map<uint32_t, TitanCFOptions> column_families;

  // Opens the base DB first to collect the column families information
  //
  // Disable compaction at this point because we haven't add table properties
  // collector. A compaction can generate a SST file without blob size table
  // property. A later compaction after Titan DB open can cause crash because
  // OnCompactionCompleted use table property to discover blob files generated
  // by the compaction, and get confused by missing property.
  //
  // We also avoid flush here because we haven't replaced the table factory
  // yet, but rocksdb may still flush if memtable is full. This is fine though,
  // since values in memtable are raw values.
  for (auto& desc : init_descs) {
    desc.options.disable_auto_compactions = true;
  }
  db_options_.avoid_flush_during_recovery = true;
  // Add EventListener to collect statistics for GC
  db_options_.listeners.emplace_back(std::make_shared<BaseDbListener>(this));
  // Note that info log is initialized after `CreateLoggerFromOptions`,
  // so new `BlobFileSet` here but not in constructor is to get a proper info
  // log.
<<<<<<< HEAD
  if (db_options_.persist_gc_stats) {
    db_options_.persist_stats_to_disk = true;
  }
  vset_.reset(new VersionSet(db_options_, stats_.get()));
=======
  blob_file_set_.reset(new BlobFileSet(db_options_, stats_.get()));
>>>>>>> 8768067e

  s = DB::Open(db_options_, dbname_, init_descs, handles, &db_);
  if (s.ok()) {
    for (size_t i = 0; i < descs.size(); i++) {
      auto handle = (*handles)[i];
      uint32_t cf_id = handle->GetID();
      std::string cf_name = handle->GetName();
      column_families.emplace(cf_id, descs[i].options);
      db_->DestroyColumnFamilyHandle(handle);
      // Replaces the provided table factory with TitanTableFactory.
      // While we need to preserve original table_factory for GetOptions.
      auto& base_table_factory = base_descs[i].options.table_factory;
      assert(base_table_factory != nullptr);
      auto titan_table_factory = std::make_shared<TitanTableFactory>(
          db_options_, descs[i].options, blob_manager_, &mutex_,
          blob_file_set_.get(), stats_.get());
      cf_info_.emplace(cf_id,
                       TitanColumnFamilyInfo(
                           {cf_name, ImmutableTitanCFOptions(descs[i].options),
                            MutableTitanCFOptions(descs[i].options),
                            base_table_factory, titan_table_factory}));
      base_descs[i].options.table_factory = titan_table_factory;
      // Add TableProperties for collecting statistics GC
      base_descs[i].options.table_properties_collector_factories.emplace_back(
          std::make_shared<BlobFileSizeCollectorFactory>());
    }
    handles->clear();
    s = db_->Close();
    delete db_;
    db_ = nullptr;
  }
  if (!s.ok()) return s;

  s = blob_file_set_->Open(column_families);
  if (!s.ok()) return s;

  // Initialize GC thread pool.
  if (!db_options_.disable_background_gc && db_options_.max_background_gc > 0) {
    env_->IncBackgroundThreadsIfNeeded(db_options_.max_background_gc,
                                       Env::Priority::BOTTOM);
  }

  s = DB::Open(db_options_, dbname_, base_descs, handles, &db_);
  if (s.ok()) {
    db_impl_ = reinterpret_cast<DBImpl*>(db_->GetRootDB());
    if (stats_.get()) {
      stats_->Initialize(column_families);
    }
    ROCKS_LOG_INFO(db_options_.info_log, "Titan DB open.");
    ROCKS_LOG_HEADER(db_options_.info_log, "Titan git sha: %s",
                     titan_build_git_sha);
    db_options_.Dump(db_options_.info_log.get());
    for (auto& desc : descs) {
      ROCKS_LOG_HEADER(db_options_.info_log,
                       "Column family [%s], options:", desc.name.c_str());
      desc.options.Dump(db_options_.info_log.get());
    }
  } else {
    ROCKS_LOG_ERROR(db_options_.info_log, "Titan DB open failed: %s",
                    s.ToString().c_str());
  }

  if (s.ok()) {
    std::vector<uint32_t> cf_ids;
    for (auto cf : column_families) {
      cf_ids.push_back(cf.first);
    }
    if (db_options_.persist_gc_stats) {
      RecoverGCStats(cf_ids);
    }
  }
  return s;
}

Status TitanDBImpl::RecoverGCStats(
    const std::vector<uint32_t>& column_families) {
  auto persist_cf_handle = db_impl_->PersistentStatsColumnFamily();
  Status s;
  for (auto cf_id : column_families) {
    std::map<uint64_t, std::weak_ptr<BlobFileMeta>> files;
    auto blob_storage = vset_->GetBlobStorage(cf_id).lock();
    assert(blob_storage != nullptr);
    blob_storage->ExportBlobFiles(files);
    for (auto file : files) {
      uint64_t file_number = file.first;
      char file_number_str[16];
      sprintf(file_number_str, "%015" PRIu64, file_number);
      file_number_str[15] = 0;
      ReadOptions ro;
      PinnableSlice stats_value;
      s = db_->Get(ro, persist_cf_handle, file_number_str, &stats_value);
      if (!s.ok()) {
        ROCKS_LOG_ERROR(db_options_.info_log,
                        "GC stats not found for file %" PRIu64 ".",
                        file_number);
      } else {
        uint64_t discardable_size =
            std::stoull(std::string(stats_value.data(), stats_value.size()));
        file.second.lock()->AddDiscardableSize(discardable_size);
      }
    }
  }
  return s;
}

Status TitanDBImpl::Close() {
  Status s;
  CloseImpl();
  if (db_) {
    s = db_->Close();
    delete db_;
    db_ = nullptr;
    db_impl_ = nullptr;
  }
  if (lock_) {
    env_->UnlockFile(lock_);
    lock_ = nullptr;
  }
  return s;
}

Status TitanDBImpl::CloseImpl() {
  {
    MutexLock l(&mutex_);
    // Although `shuting_down_` is atomic bool object, we should set it under
    // the protection of mutex_, otherwise, there maybe something wrong with it,
    // like:
    // 1, A thread: shuting_down_.load = false
    // 2, B thread: shuting_down_.store(true)
    // 3, B thread: unschedule all bg work
    // 4, A thread: schedule bg work
    shuting_down_.store(true, std::memory_order_release);
  }

  int gc_unscheduled = env_->UnSchedule(this, Env::Priority::BOTTOM);
  {
    MutexLock l(&mutex_);
    bg_gc_scheduled_ -= gc_unscheduled;
    while (bg_gc_scheduled_ > 0) {
      bg_cv_.Wait();
    }
  }

  if (thread_purge_obsolete_ != nullptr) {
    thread_purge_obsolete_->cancel();
    mutex_.Lock();
    thread_purge_obsolete_.reset();
    mutex_.Unlock();
  }

  return Status::OK();
}

Status TitanDBImpl::CreateColumnFamilies(
    const std::vector<TitanCFDescriptor>& descs,
    std::vector<ColumnFamilyHandle*>* handles) {
  std::vector<ColumnFamilyDescriptor> base_descs;
  std::vector<std::shared_ptr<TableFactory>> base_table_factory;
  std::vector<std::shared_ptr<TitanTableFactory>> titan_table_factory;
  for (auto& desc : descs) {
    ColumnFamilyOptions options = desc.options;
    // Replaces the provided table factory with TitanTableFactory.
    base_table_factory.emplace_back(options.table_factory);
    titan_table_factory.emplace_back(std::make_shared<TitanTableFactory>(
        db_options_, desc.options, blob_manager_, &mutex_, blob_file_set_.get(),
        stats_.get()));
    options.table_factory = titan_table_factory.back();
    base_descs.emplace_back(desc.name, options);
  }

  Status s = db_impl_->CreateColumnFamilies(base_descs, handles);
  assert(handles->size() == descs.size());

  if (s.ok()) {
    std::map<uint32_t, TitanCFOptions> column_families;
    {
      MutexLock l(&mutex_);
      for (size_t i = 0; i < descs.size(); i++) {
        ColumnFamilyHandle* handle = (*handles)[i];
        uint32_t cf_id = handle->GetID();
        column_families.emplace(cf_id, descs[i].options);
        cf_info_.emplace(
            cf_id,
            TitanColumnFamilyInfo(
                {handle->GetName(), ImmutableTitanCFOptions(descs[i].options),
                 MutableTitanCFOptions(descs[i].options), base_table_factory[i],
                 titan_table_factory[i]}));
      }
      blob_file_set_->AddColumnFamilies(column_families);
    }
  }
  if (s.ok()) {
    for (auto& desc : descs) {
      ROCKS_LOG_INFO(db_options_.info_log, "Created column family [%s].",
                     desc.name.c_str());
      desc.options.Dump(db_options_.info_log.get());
    }
  } else {
    std::string column_families_str;
    for (auto& desc : descs) {
      column_families_str += "[" + desc.name + "]";
    }
    ROCKS_LOG_ERROR(db_options_.info_log,
                    "Failed to create column families %s: %s",
                    column_families_str.c_str(), s.ToString().c_str());
  }
  return s;
}

Status TitanDBImpl::DropColumnFamilies(
    const std::vector<ColumnFamilyHandle*>& handles) {
  TEST_SYNC_POINT("TitanDBImpl::DropColumnFamilies:Begin");
  std::vector<uint32_t> column_families;
  std::string column_families_str;
  for (auto& handle : handles) {
    column_families.emplace_back(handle->GetID());
    column_families_str += "[" + handle->GetName() + "]";
  }
  {
    MutexLock l(&mutex_);
    drop_cf_requests_++;

    // Has to wait till no GC job is running before proceed, otherwise GC jobs
    // can fail and set background error.
    // TODO(yiwu): only wait for GC jobs of CFs being dropped.
    while (bg_gc_running_ > 0) {
      bg_cv_.Wait();
    }
  }
  TEST_SYNC_POINT_CALLBACK("TitanDBImpl::DropColumnFamilies:BeforeBaseDBDropCF",
                           nullptr);
  Status s = db_impl_->DropColumnFamilies(handles);
  if (s.ok()) {
    MutexLock l(&mutex_);
    SequenceNumber obsolete_sequence = db_impl_->GetLatestSequenceNumber();
    s = blob_file_set_->DropColumnFamilies(column_families, obsolete_sequence);
    drop_cf_requests_--;
    if (drop_cf_requests_ == 0) {
      bg_cv_.SignalAll();
    }
  }
  if (s.ok()) {
    ROCKS_LOG_INFO(db_options_.info_log, "Dropped column families: %s",
                   column_families_str.c_str());
  } else {
    ROCKS_LOG_ERROR(db_options_.info_log,
                    "Failed to drop column families %s: %s",
                    column_families_str.c_str(), s.ToString().c_str());
  }
  return s;
}

Status TitanDBImpl::DestroyColumnFamilyHandle(
    ColumnFamilyHandle* column_family) {
  if (column_family == nullptr) {
    return Status::InvalidArgument("Column family handle is nullptr.");
  }
  auto cf_id = column_family->GetID();
  std::string cf_name = column_family->GetName();
  Status s = db_impl_->DestroyColumnFamilyHandle(column_family);

  if (s.ok()) {
    MutexLock l(&mutex_);
    // it just changes some marks and doesn't delete blob files physically.
    Status destroy_status = blob_file_set_->MaybeDestroyColumnFamily(cf_id);
    // BlobFileSet will return NotFound status if the cf is not destroyed.
    if (destroy_status.ok()) {
      assert(cf_info_.count(cf_id) > 0);
      cf_info_.erase(cf_id);
    }
  }
  if (s.ok()) {
    ROCKS_LOG_INFO(db_options_.info_log, "Destroyed column family handle [%s].",
                   cf_name.c_str());
  } else {
    ROCKS_LOG_ERROR(db_options_.info_log,
                    "Failed to destroy column family handle [%s]: %s",
                    cf_name.c_str(), s.ToString().c_str());
  }
  return s;
}

Status TitanDBImpl::CompactFiles(
    const CompactionOptions& compact_options, ColumnFamilyHandle* column_family,
    const std::vector<std::string>& input_file_names, const int output_level,
    const int output_path_id, std::vector<std::string>* const output_file_names,
    CompactionJobInfo* compaction_job_info) {
  if (HasBGError()) return GetBGError();
  std::unique_ptr<CompactionJobInfo> compaction_job_info_ptr;
  if (compaction_job_info == nullptr) {
    compaction_job_info_ptr.reset(new CompactionJobInfo());
    compaction_job_info = compaction_job_info_ptr.get();
  }
  auto s = db_impl_->CompactFiles(
      compact_options, column_family, input_file_names, output_level,
      output_path_id, output_file_names, compaction_job_info);
  if (s.ok()) {
    OnCompactionCompleted(*compaction_job_info);
  }

  return s;
}

Status TitanDBImpl::Put(const rocksdb::WriteOptions& options,
                        rocksdb::ColumnFamilyHandle* column_family,
                        const rocksdb::Slice& key,
                        const rocksdb::Slice& value) {
  return HasBGError() ? GetBGError()
                      : db_->Put(options, column_family, key, value);
}

Status TitanDBImpl::Write(const rocksdb::WriteOptions& options,
                          rocksdb::WriteBatch* updates) {
  return HasBGError() ? GetBGError() : db_->Write(options, updates);
}

Status TitanDBImpl::Delete(const rocksdb::WriteOptions& options,
                           rocksdb::ColumnFamilyHandle* column_family,
                           const rocksdb::Slice& key) {
  return HasBGError() ? GetBGError() : db_->Delete(options, column_family, key);
}

Status TitanDBImpl::IngestExternalFile(
    rocksdb::ColumnFamilyHandle* column_family,
    const std::vector<std::string>& external_files,
    const rocksdb::IngestExternalFileOptions& options) {
  return HasBGError()
             ? GetBGError()
             : db_->IngestExternalFile(column_family, external_files, options);
}

Status TitanDBImpl::CompactRange(const rocksdb::CompactRangeOptions& options,
                                 rocksdb::ColumnFamilyHandle* column_family,
                                 const rocksdb::Slice* begin,
                                 const rocksdb::Slice* end) {
  return HasBGError() ? GetBGError()
                      : db_->CompactRange(options, column_family, begin, end);
}

Status TitanDBImpl::Flush(const rocksdb::FlushOptions& options,
                          rocksdb::ColumnFamilyHandle* column_family) {
  return HasBGError() ? GetBGError() : db_->Flush(options, column_family);
}

Status TitanDBImpl::Get(const ReadOptions& options, ColumnFamilyHandle* handle,
                        const Slice& key, PinnableSlice* value) {
  if (options.snapshot) {
    return GetImpl(options, handle, key, value);
  }
  ReadOptions ro(options);
  ManagedSnapshot snapshot(this);
  ro.snapshot = snapshot.snapshot();
  return GetImpl(ro, handle, key, value);
}

Status TitanDBImpl::GetImpl(const ReadOptions& options,
                            ColumnFamilyHandle* handle, const Slice& key,
                            PinnableSlice* value) {
  Status s;
  bool is_blob_index = false;
  s = db_impl_->GetImpl(options, handle, key, value, nullptr /*value_found*/,
                        nullptr /*read_callback*/, &is_blob_index);
  if (!s.ok() || !is_blob_index) return s;

  StopWatch get_sw(env_, statistics(stats_.get()), BLOB_DB_GET_MICROS);

  BlobIndex index;
  s = index.DecodeFrom(value);
  assert(s.ok());
  if (!s.ok()) return s;

  BlobRecord record;
  PinnableSlice buffer;

  mutex_.Lock();
  auto storage = blob_file_set_->GetBlobStorage(handle->GetID()).lock();
  mutex_.Unlock();

  {
    StopWatch read_sw(env_, statistics(stats_.get()),
                      BLOB_DB_BLOB_FILE_READ_MICROS);
    s = storage->Get(options, index, &record, &buffer);
    RecordTick(stats_.get(), BLOB_DB_NUM_KEYS_READ);
    RecordTick(stats_.get(), BLOB_DB_BLOB_FILE_BYTES_READ,
               index.blob_handle.size);
  }
  if (s.IsCorruption()) {
    ROCKS_LOG_ERROR(db_options_.info_log,
                    "Key:%s Snapshot:%" PRIu64 " GetBlobFile err:%s\n",
                    key.ToString(true).c_str(),
                    options.snapshot->GetSequenceNumber(),
                    s.ToString().c_str());
  }
  if (s.ok()) {
    value->Reset();
    value->PinSelf(record.value);
  }
  return s;
}

std::vector<Status> TitanDBImpl::MultiGet(
    const ReadOptions& options, const std::vector<ColumnFamilyHandle*>& handles,
    const std::vector<Slice>& keys, std::vector<std::string>* values) {
  auto options_copy = options;
  options_copy.total_order_seek = true;
  if (options_copy.snapshot) {
    return MultiGetImpl(options_copy, handles, keys, values);
  }
  ReadOptions ro(options_copy);
  ManagedSnapshot snapshot(this);
  ro.snapshot = snapshot.snapshot();
  return MultiGetImpl(ro, handles, keys, values);
}

std::vector<Status> TitanDBImpl::MultiGetImpl(
    const ReadOptions& options, const std::vector<ColumnFamilyHandle*>& handles,
    const std::vector<Slice>& keys, std::vector<std::string>* values) {
  std::vector<Status> res;
  res.resize(keys.size());
  values->resize(keys.size());
  for (size_t i = 0; i < keys.size(); i++) {
    auto value = &(*values)[i];
    PinnableSlice pinnable_value(value);
    res[i] = GetImpl(options, handles[i], keys[i], &pinnable_value);
    if (res[i].ok() && pinnable_value.IsPinned()) {
      value->assign(pinnable_value.data(), pinnable_value.size());
    }
  }
  return res;
}

Iterator* TitanDBImpl::NewIterator(const TitanReadOptions& options,
                                   ColumnFamilyHandle* handle) {
  TitanReadOptions options_copy = options;
  options_copy.total_order_seek = true;
  std::shared_ptr<ManagedSnapshot> snapshot;
  if (options_copy.snapshot) {
    return NewIteratorImpl(options_copy, handle, snapshot);
  }
  TitanReadOptions ro(options_copy);
  snapshot.reset(new ManagedSnapshot(this));
  ro.snapshot = snapshot->snapshot();
  return NewIteratorImpl(ro, handle, snapshot);
}

Iterator* TitanDBImpl::NewIteratorImpl(
    const TitanReadOptions& options, ColumnFamilyHandle* handle,
    std::shared_ptr<ManagedSnapshot> snapshot) {
  auto cfd = reinterpret_cast<ColumnFamilyHandleImpl*>(handle)->cfd();

  mutex_.Lock();
  auto storage = blob_file_set_->GetBlobStorage(handle->GetID());
  mutex_.Unlock();

  std::unique_ptr<ArenaWrappedDBIter> iter(db_impl_->NewIteratorImpl(
      options, cfd, options.snapshot->GetSequenceNumber(),
      nullptr /*read_callback*/, true /*allow_blob*/, true /*allow_refresh*/));
  return new TitanDBIterator(options, storage.lock().get(), snapshot,
                             std::move(iter), env_, stats_.get(),
                             db_options_.info_log.get());
}

Status TitanDBImpl::NewIterators(
    const TitanReadOptions& options,
    const std::vector<ColumnFamilyHandle*>& handles,
    std::vector<Iterator*>* iterators) {
  TitanReadOptions ro(options);
  ro.total_order_seek = true;
  std::shared_ptr<ManagedSnapshot> snapshot;
  if (!ro.snapshot) {
    snapshot.reset(new ManagedSnapshot(this));
    ro.snapshot = snapshot->snapshot();
  }
  iterators->clear();
  iterators->reserve(handles.size());
  for (auto& handle : handles) {
    iterators->emplace_back(NewIteratorImpl(ro, handle, snapshot));
  }
  return Status::OK();
}

const Snapshot* TitanDBImpl::GetSnapshot() { return db_->GetSnapshot(); }

void TitanDBImpl::ReleaseSnapshot(const Snapshot* snapshot) {
  // TODO:
  // We can record here whether the oldest snapshot is released.
  // If not, we can just skip the next round of purging obsolete files.
  db_->ReleaseSnapshot(snapshot);
}

Status TitanDBImpl::DeleteFilesInRanges(ColumnFamilyHandle* column_family,
                                        const RangePtr* ranges, size_t n,
                                        bool include_end) {
  TablePropertiesCollection props;
  auto cfh = reinterpret_cast<ColumnFamilyHandleImpl*>(column_family);
  auto cfd = cfh->cfd();
  Version* version = nullptr;

  // Increment the ref count
  {
    InstrumentedMutexLock l(db_impl_->mutex());
    version = cfd->current();
    version->Ref();
  }

  auto* vstorage = version->storage_info();
  for (size_t i = 0; i < n; i++) {
    auto begin = ranges[i].start, end = ranges[i].limit;
    // Get all the files within range except L0, cause `DeleteFilesInRanges`
    // would not delete the files in L0.
    for (int level = 1; level < vstorage->num_non_empty_levels(); level++) {
      if (vstorage->LevelFiles(i).empty() ||
          !vstorage->OverlapInLevel(i, begin, end)) {
        continue;
      }
      std::vector<FileMetaData*> level_files;
      InternalKey begin_storage, end_storage, *begin_key, *end_key;
      if (begin == nullptr) {
        begin_key = nullptr;
      } else {
        begin_storage.SetMinPossibleForUserKey(*begin);
        begin_key = &begin_storage;
      }
      if (end == nullptr) {
        end_key = nullptr;
      } else {
        end_storage.SetMaxPossibleForUserKey(*end);
        end_key = &end_storage;
      }

      std::vector<FileMetaData*> files;
      vstorage->GetCleanInputsWithinInterval(level, begin_key, end_key, &files,
                                             -1 /* hint_index */,
                                             nullptr /* file_index */);
      for (const auto& file_meta : files) {
        if (file_meta->being_compacted) {
          continue;
        }
        if (!include_end && end != nullptr &&
            cfd->user_comparator()->Compare(file_meta->largest.user_key(),
                                            *end) == 0) {
          continue;
        }
        auto fname =
            TableFileName(cfd->ioptions()->cf_paths, file_meta->fd.GetNumber(),
                          file_meta->fd.GetPathId());
        if (props.count(fname) == 0) {
          std::shared_ptr<const TableProperties> table_properties;
          Status s =
              version->GetTableProperties(&table_properties, file_meta, &fname);
          if (s.ok() && table_properties) {
            props.insert({fname, table_properties});
          } else {
            return s;
          }
        }
      }
    }
  }

  // Decrement the ref count
  {
    InstrumentedMutexLock l(db_impl_->mutex());
    version->Unref();
  }

  auto cf_id = column_family->GetID();
  std::map<uint64_t, uint64_t> blob_files_size;
  for (auto& collection : props) {
    auto& prop = collection.second;
    auto ucp_iter = prop->user_collected_properties.find(
        BlobFileSizeCollector::kPropertiesName);
    // this sst file doesn't contain any blob index
    if (ucp_iter == prop->user_collected_properties.end()) {
      continue;
    }
    std::map<uint64_t, uint64_t> sst_blob_files_size;
    std::string str = ucp_iter->second;
    Slice slice{str};
    if (!BlobFileSizeCollector::Decode(&slice, &sst_blob_files_size)) {
      // TODO: Should treat it as background error and make DB read-only.
      ROCKS_LOG_ERROR(db_options_.info_log,
                      "failed to decode table property, "
                      "deleted file: %s, property size: %" ROCKSDB_PRIszt ".",
                      collection.first.c_str(), str.size());
      assert(false);
      continue;
    }

    for (auto& it : sst_blob_files_size) {
      blob_files_size[it.first] += it.second;
    }
  }

  // Here could be a running compaction install a new version after obtain
  // current and before we call DeleteFilesInRange for the base DB. In this case
  // the properties we get could be inaccurate.
  // TODO: we can use the OnTableFileDeleted callback after adding table
  // property field to TableFileDeletionInfo.
  Status s =
      db_impl_->DeleteFilesInRanges(column_family, ranges, n, include_end);
  if (!s.ok()) return s;

  MutexLock l(&mutex_);
  auto bs = blob_file_set_->GetBlobStorage(cf_id).lock();
  if (!bs) {
    // TODO: Should treat it as background error and make DB read-only.
    ROCKS_LOG_ERROR(db_options_.info_log,
                    "Column family id:%" PRIu32 " not Found.", cf_id);
    return Status::NotFound("Column family id: " + std::to_string(cf_id) +
                            " not Found.");
  }

  uint64_t delta = 0;
  for (const auto& bfs : blob_files_size) {
    auto file = bs->FindFile(bfs.first).lock();
    if (!file) {
      // file has been gc out
      continue;
    }
    if (!file->is_obsolete()) {
      delta += bfs.second;
    }
    file->AddDiscardableSize(static_cast<uint64_t>(bfs.second));
  }
  SubStats(stats_.get(), cf_id, TitanInternalStats::LIVE_BLOB_SIZE, delta);
  bs->ComputeGCScore();

  AddToGCQueue(cf_id);
  MaybeScheduleGC();

  return s;
}

Options TitanDBImpl::GetOptions(ColumnFamilyHandle* column_family) const {
  assert(column_family != nullptr);
  Options options = db_->GetOptions(column_family);
  uint32_t cf_id = column_family->GetID();

  MutexLock l(&mutex_);
  if (cf_info_.count(cf_id) > 0) {
    options.table_factory = cf_info_.at(cf_id).base_table_factory;
  } else {
    ROCKS_LOG_ERROR(
        db_options_.info_log,
        "Failed to get original table factory for column family %s.",
        column_family->GetName().c_str());
    options.table_factory.reset();
  }
  return options;
}

Status TitanDBImpl::SetOptions(
    ColumnFamilyHandle* column_family,
    const std::unordered_map<std::string, std::string>& new_options) {
  Status s;
  auto opts = new_options;
  auto p = opts.find("blob_run_mode");
  bool set_blob_run_mode = (p != opts.end());
  TitanBlobRunMode mode = TitanBlobRunMode::kNormal;
  if (set_blob_run_mode) {
    const std::string& blob_run_mode_string = p->second;
    auto pm = blob_run_mode_string_map.find(blob_run_mode_string);
    if (pm == blob_run_mode_string_map.end()) {
      return Status::InvalidArgument("No blob_run_mode defined for " +
                                     blob_run_mode_string);
    } else {
      mode = pm->second;
      ROCKS_LOG_INFO(db_options_.info_log, "[%s] Set blob_run_mode: %s",
                     column_family->GetName().c_str(),
                     blob_run_mode_string.c_str());
    }
    opts.erase(p);
  }
  if (opts.size() > 0) {
    s = db_->SetOptions(column_family, opts);
    if (!s.ok()) {
      return s;
    }
  }
  // Make sure base db's SetOptions success before setting blob_run_mode.
  if (set_blob_run_mode) {
    uint32_t cf_id = column_family->GetID();
    {
      MutexLock l(&mutex_);
      assert(cf_info_.count(cf_id) > 0);
      TitanColumnFamilyInfo& cf_info = cf_info_[cf_id];
      cf_info.titan_table_factory->SetBlobRunMode(mode);
      cf_info.mutable_cf_options.blob_run_mode = mode;
    }
  }
  return Status::OK();
}

TitanOptions TitanDBImpl::GetTitanOptions(
    ColumnFamilyHandle* column_family) const {
  assert(column_family != nullptr);
  Options base_options = GetOptions(column_family);
  TitanOptions titan_options;
  *static_cast<TitanDBOptions*>(&titan_options) = db_options_;
  *static_cast<DBOptions*>(&titan_options) =
      static_cast<DBOptions>(base_options);
  uint32_t cf_id = column_family->GetID();
  {
    MutexLock l(&mutex_);
    assert(cf_info_.count(cf_id) > 0);
    const TitanColumnFamilyInfo& cf_info = cf_info_.at(cf_id);
    *static_cast<TitanCFOptions*>(&titan_options) = TitanCFOptions(
        static_cast<ColumnFamilyOptions>(base_options),
        cf_info.immutable_cf_options, cf_info.mutable_cf_options);
  }
  return titan_options;
}

TitanDBOptions TitanDBImpl::GetTitanDBOptions() const {
  // Titan db_options_ is not mutable after DB open.
  TitanDBOptions result = db_options_;
  *static_cast<DBOptions*>(&result) = db_impl_->GetDBOptions();
  return result;
}

bool TitanDBImpl::GetProperty(ColumnFamilyHandle* column_family,
                              const Slice& property, std::string* value) {
  assert(column_family != nullptr);
  bool s = false;
  if (stats_.get() != nullptr) {
    auto stats = stats_->internal_stats(column_family->GetID());
    if (stats != nullptr) {
      s = stats->GetStringProperty(property, value);
    }
  }
  if (s) {
    return s;
  } else {
    return db_impl_->GetProperty(column_family, property, value);
  }
}

bool TitanDBImpl::GetIntProperty(ColumnFamilyHandle* column_family,
                                 const Slice& property, uint64_t* value) {
  assert(column_family != nullptr);
  bool s = false;
  if (stats_.get() != nullptr) {
    auto stats = stats_->internal_stats(column_family->GetID());
    if (stats != nullptr) {
      s = stats->GetIntProperty(property, value);
    }
  }
  if (s) {
    return s;
  } else {
    return db_impl_->GetIntProperty(column_family, property, value);
  }
}

void TitanDBImpl::OnFlushCompleted(const FlushJobInfo& flush_job_info) {
  const auto& tps = flush_job_info.table_properties;
  auto ucp_iter = tps.user_collected_properties.find(
      BlobFileSizeCollector::kPropertiesName);
  // sst file doesn't contain any blob index
  if (ucp_iter == tps.user_collected_properties.end()) {
    return;
  }
  std::map<uint64_t, uint64_t> blob_files_size;
  Slice src{ucp_iter->second};
  if (!BlobFileSizeCollector::Decode(&src, &blob_files_size)) {
    // TODO: Should treat it as background error and make DB read-only.
    ROCKS_LOG_ERROR(db_options_.info_log,
                    "OnFlushCompleted[%d]: failed to decode table property, "
                    "property size: %" ROCKSDB_PRIszt ".",
                    flush_job_info.job_id, ucp_iter->second.size());
    assert(false);
  }
  assert(!blob_files_size.empty());
  std::set<uint64_t> outputs;
  for (const auto f : blob_files_size) {
    outputs.insert(f.first);
  }

  if (db_options_.persist_gc_stats) {
    WriteBatch new_blob;
    char blob_file_name_str[16];
    char blob_discardable_size_str[16];
    for (const auto f : blob_files_size) {
      sprintf(blob_file_name_str, "%015" PRIu64, f.first);
      blob_file_name_str[15] = 0;
      sprintf(blob_discardable_size_str, "%015" PRIu64, 0UL);
      blob_discardable_size_str[15] = 0;
      new_blob.Put(db_impl_->PersistentStatsColumnFamily(),
                   Slice(blob_file_name_str), Slice(blob_discardable_size_str));
    }
    WriteOptions wo;
    wo.low_pri = true;
    wo.sync = false;
    // Persist new blob file stats to db_impl
    Status s = db_->Write(wo, &new_blob);
    if (!s.ok()) {
      ROCKS_LOG_ERROR(db_options_.info_log,
                      "Persist GC stats failed because %s",
                      s.ToString().c_str());
      return;
    }
  }

  {
    MutexLock l(&mutex_);
    auto blob_storage =
        blob_file_set_->GetBlobStorage(flush_job_info.cf_id).lock();
    if (!blob_storage) {
      // TODO: Should treat it as background error and make DB read-only.
      ROCKS_LOG_ERROR(db_options_.info_log,
                      "OnFlushCompleted[%d]: Column family id: %" PRIu32
                      " Not Found.",
                      flush_job_info.job_id, flush_job_info.cf_id);
      assert(false);
      return;
    }
    for (const auto& file_number : outputs) {
      auto file = blob_storage->FindFile(file_number).lock();
      // This file maybe output of a gc job, and it's been gced out.
      if (!file) {
        continue;
      }
      ROCKS_LOG_INFO(db_options_.info_log,
                     "OnFlushCompleted[%d]: output blob file %" PRIu64 ".",
                     flush_job_info.job_id, file->file_number());
      file->FileStateTransit(BlobFileMeta::FileEvent::kFlushCompleted);
    }
  }
}

void TitanDBImpl::OnCompactionCompleted(
    const CompactionJobInfo& compaction_job_info) {
  if (!compaction_job_info.status.ok()) {
    // TODO: Clean up blob file generated by the failed compaction.
    return;
  }
  std::map<uint64_t, int64_t> blob_files_size;
  std::set<uint64_t> outputs;
  std::set<uint64_t> inputs;
  auto calc_bfs = [&](const std::vector<std::string>& files, int coefficient,
                      bool output) {
    for (const auto& file : files) {
      auto tp_iter = compaction_job_info.table_properties.find(file);
      if (tp_iter == compaction_job_info.table_properties.end()) {
        if (output) {
          ROCKS_LOG_WARN(
              db_options_.info_log,
              "OnCompactionCompleted[%d]: No table properties for file %s.",
              compaction_job_info.job_id, file.c_str());
        }
        continue;
      }
      auto ucp_iter = tp_iter->second->user_collected_properties.find(
          BlobFileSizeCollector::kPropertiesName);
      // this sst file doesn't contain any blob index
      if (ucp_iter == tp_iter->second->user_collected_properties.end()) {
        continue;
      }
      std::map<uint64_t, uint64_t> input_blob_files_size;
      std::string s = ucp_iter->second;
      Slice slice{s};
      if (!BlobFileSizeCollector::Decode(&slice, &input_blob_files_size)) {
        // TODO: Should treat it as background error and make DB read-only.
        ROCKS_LOG_ERROR(
            db_options_.info_log,
            "OnCompactionCompleted[%d]: failed to decode table property, "
            "compaction file: %s, property size: %" ROCKSDB_PRIszt ".",
            compaction_job_info.job_id, file.c_str(), s.size());
        assert(false);
        continue;
      }
      for (const auto& input_bfs : input_blob_files_size) {
        if (output) {
          if (inputs.find(input_bfs.first) == inputs.end()) {
            outputs.insert(input_bfs.first);
          }
        } else {
          inputs.insert(input_bfs.first);
        }
        auto bfs_iter = blob_files_size.find(input_bfs.first);
        if (bfs_iter == blob_files_size.end()) {
          blob_files_size[input_bfs.first] = coefficient * input_bfs.second;
        } else {
          bfs_iter->second += coefficient * input_bfs.second;
        }
      }
    }
  };

  calc_bfs(compaction_job_info.input_files, -1, false);
  calc_bfs(compaction_job_info.output_files, 1, true);

  WriteBatch new_blob;
  char blob_file_name_str[16];
  char blob_discardable_size_str[16];
  {
    MutexLock l(&mutex_);
    auto bs = blob_file_set_->GetBlobStorage(compaction_job_info.cf_id).lock();
    if (!bs) {
      // TODO: Should treat it as background error and make DB read-only.
      ROCKS_LOG_ERROR(db_options_.info_log,
                      "OnCompactionCompleted[%d] Column family id:%" PRIu32
                      " not Found.",
                      compaction_job_info.job_id, compaction_job_info.cf_id);
      return;
    }
    if (db_options_.persist_gc_stats) {
      for (const auto f : outputs) {
        sprintf(blob_file_name_str, "%015" PRIu64, f);
        blob_file_name_str[15] = 0;
        sprintf(blob_discardable_size_str, "%015" PRIu64, 0UL);
        blob_discardable_size_str[15] = 0;
        new_blob.Put(db_impl_->PersistentStatsColumnFamily(),
                     Slice(blob_file_name_str),
                     Slice(blob_discardable_size_str));
      }
    }
    for (const auto& file_number : outputs) {
      auto file = bs->FindFile(file_number).lock();
      if (!file) {
        // TODO: Should treat it as background error and make DB read-only.
        ROCKS_LOG_ERROR(
            db_options_.info_log,
            "OnCompactionCompleted[%d]: Failed to get file %" PRIu64,
            compaction_job_info.job_id, file_number);
        assert(false);
        return;
      }
      ROCKS_LOG_INFO(
          db_options_.info_log,
          "OnCompactionCompleted[%d]: compaction output blob file %" PRIu64 ".",
          compaction_job_info.job_id, file->file_number());
      file->FileStateTransit(BlobFileMeta::FileEvent::kCompactionCompleted);
    }

    uint64_t delta = 0;
    for (const auto& bfs : blob_files_size) {
      // blob file size < 0 means discardable size > 0
      if (bfs.second >= 0) {
        continue;
      }
      auto file = bs->FindFile(bfs.first).lock();
      if (!file) {
        // file has been gc out
        continue;
      }
      if (!file->is_obsolete()) {
        delta += -bfs.second;
      }
      // update discardable_size
      file->AddDiscardableSize(static_cast<uint64_t>(-bfs.second));
      if (db_options_.persist_gc_stats) {
        sprintf(blob_file_name_str, "%015" PRIu64, file->file_number());
        blob_file_name_str[15] = 0;
        sprintf(blob_discardable_size_str, "%015" PRIu64,
                file->discardable_size());
        blob_discardable_size_str[15] = 0;
        new_blob.Put(db_impl_->PersistentStatsColumnFamily(),
                     Slice(blob_file_name_str),
                     Slice(blob_discardable_size_str));
      }
    }
    SubStats(stats_.get(), compaction_job_info.cf_id,
             TitanInternalStats::LIVE_BLOB_SIZE, delta);
    bs->ComputeGCScore();

    AddToGCQueue(compaction_job_info.cf_id);
    MaybeScheduleGC();
  }
  if (db_options_.persist_gc_stats) {
    WriteOptions wo;
    wo.low_pri = true;
    wo.sync = true;
    // Persist new blob file stats to db_impl
    Status s = db_impl_->Write(wo, &new_blob);
    if (!s.ok()) {
      ROCKS_LOG_ERROR(db_options_.info_log,
                      "OnCompactionCompleted[%d]: Fail to write GC stats to "
                      "persist_stats_cf_",
                      compaction_job_info.job_id);
      return;
    }
  }
}

Status TitanDBImpl::SetBGError(const Status& s) {
  if (s.ok()) return s;
  mutex_.AssertHeld();
  Status bg_err = s;
  if (!db_options_.listeners.empty()) {
    // TODO(@jiayu) : check if mutex_ is freeable for future use case
    mutex_.Unlock();
    for (auto& listener : db_options_.listeners) {
      listener->OnBackgroundError(BackgroundErrorReason::kCompaction, &bg_err);
    }
    mutex_.Lock();
  }
  if (!bg_err.ok()) {
    bg_error_ = bg_err;
    has_bg_error_.store(true);
  }
  return bg_err;
}

void TitanDBImpl::DumpStats() {
  if (stats_ == nullptr) {
    return;
  }
  LogBuffer log_buffer(InfoLogLevel::HEADER_LEVEL, db_options_.info_log.get());
  {
    MutexLock l(&mutex_);
    for (auto& cf : cf_info_) {
      TitanInternalStats* internal_stats = stats_->internal_stats(cf.first);
      if (internal_stats == nullptr) {
        ROCKS_LOG_WARN(db_options_.info_log,
                       "Column family [%s] missing internal stats.",
                       cf.second.name.c_str());
        continue;
      }
      LogToBuffer(&log_buffer, "Titan internal stats for column family [%s]:",
                  cf.second.name.c_str());
      internal_stats->DumpAndResetInternalOpStats(&log_buffer);
    }
  }
  log_buffer.FlushBufferToLog();
}

}  // namespace titandb
}  // namespace rocksdb<|MERGE_RESOLUTION|>--- conflicted
+++ resolved
@@ -220,14 +220,11 @@
   // Note that info log is initialized after `CreateLoggerFromOptions`,
   // so new `BlobFileSet` here but not in constructor is to get a proper info
   // log.
-<<<<<<< HEAD
   if (db_options_.persist_gc_stats) {
     db_options_.persist_stats_to_disk = true;
   }
-  vset_.reset(new VersionSet(db_options_, stats_.get()));
-=======
   blob_file_set_.reset(new BlobFileSet(db_options_, stats_.get()));
->>>>>>> 8768067e
+
 
   s = DB::Open(db_options_, dbname_, init_descs, handles, &db_);
   if (s.ok()) {
