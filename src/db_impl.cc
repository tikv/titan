#include "db_impl.h"

#ifndef __STDC_FORMAT_MACROS
#define __STDC_FORMAT_MACROS
#endif

#include <inttypes.h>

#include "logging/log_buffer.h"
#include "port/port.h"
#include "util/autovector.h"

#include "base_db_listener.h"
#include "blob_file_builder.h"
#include "blob_file_iterator.h"
#include "blob_file_size_collector.h"
#include "blob_gc.h"
#include "db_iter.h"
#include "table_factory.h"
#include "titan_build_version.h"

namespace rocksdb {
namespace titandb {

class TitanDBImpl::FileManager : public BlobFileManager {
 public:
  FileManager(TitanDBImpl* db) : db_(db) {}

  Status NewFile(std::unique_ptr<BlobFileHandle>* handle) override {
    auto number = db_->blob_file_set_->NewFileNumber();
    auto name = BlobFileName(db_->dirname_, number);

    Status s;
    std::unique_ptr<WritableFileWriter> file;
    {
      std::unique_ptr<WritableFile> f;
      s = db_->env_->NewWritableFile(name, &f, db_->env_options_);
      if (!s.ok()) return s;
      file.reset(new WritableFileWriter(std::move(f), name, db_->env_options_));
    }

    handle->reset(new FileHandle(number, name, std::move(file)));
    {
      MutexLock l(&db_->mutex_);
      db_->pending_outputs_.insert(number);
    }
    return s;
  }

  Status BatchFinishFiles(
      uint32_t cf_id,
      const std::vector<std::pair<std::shared_ptr<BlobFileMeta>,
                                  std::unique_ptr<BlobFileHandle>>>& files)
      override {
    Status s;
    VersionEdit edit;
    edit.SetColumnFamilyID(cf_id);
    for (auto& file : files) {
      RecordTick(db_->stats_.get(), BLOB_DB_BLOB_FILE_SYNCED);
      {
        StopWatch sync_sw(db_->env_, statistics(db_->stats_.get()),
                          BLOB_DB_BLOB_FILE_SYNC_MICROS);
        s = file.second->GetFile()->Sync(false);
      }
      if (s.ok()) {
        s = file.second->GetFile()->Close();
      }
      if (!s.ok()) return s;

      ROCKS_LOG_INFO(db_->db_options_.info_log,
                     "Titan adding blob file [%" PRIu64 "]",
                     file.first->file_number());
      edit.AddBlobFile(file.first);
    }

    {
      MutexLock l(&db_->mutex_);
      s = db_->blob_file_set_->LogAndApply(edit);
      if (!s.ok()) {
        db_->SetBGError(s);
      }
      for (const auto& file : files)
        db_->pending_outputs_.erase(file.second->GetNumber());
    }
    return s;
  }

  Status BatchDeleteFiles(
      const std::vector<std::unique_ptr<BlobFileHandle>>& handles) override {
    Status s;
    uint64_t file_size = 0;
    for (auto& handle : handles) {
      s = db_->env_->DeleteFile(handle->GetName());
      file_size += handle->GetFile()->GetFileSize();
    }
    {
      MutexLock l(&db_->mutex_);
      for (const auto& handle : handles)
        db_->pending_outputs_.erase(handle->GetNumber());
    }
    return s;
  }

 private:
  class FileHandle : public BlobFileHandle {
   public:
    FileHandle(uint64_t number, const std::string& name,
               std::unique_ptr<WritableFileWriter> file)
        : number_(number), name_(name), file_(std::move(file)) {}

    uint64_t GetNumber() const override { return number_; }

    const std::string& GetName() const override { return name_; }

    WritableFileWriter* GetFile() const override { return file_.get(); }

   private:
    uint64_t number_;
    std::string name_;
    std::unique_ptr<WritableFileWriter> file_;
  };

  TitanDBImpl* db_;
};

TitanDBImpl::TitanDBImpl(const TitanDBOptions& options,
                         const std::string& dbname)
    : bg_cv_(&mutex_),
      dbname_(dbname),
      env_(options.env),
      env_options_(options),
      db_options_(options) {
  if (db_options_.dirname.empty()) {
    db_options_.dirname = dbname_ + "/titandb";
  }
  dirname_ = db_options_.dirname;
  if (db_options_.statistics != nullptr) {
    stats_.reset(new TitanStats(db_options_.statistics.get()));
  }
  blob_manager_.reset(new FileManager(this));
}

TitanDBImpl::~TitanDBImpl() { Close(); }

void TitanDBImpl::StartBackgroundTasks() {
  if (thread_purge_obsolete_ == nullptr) {
    thread_purge_obsolete_.reset(new rocksdb::RepeatableThread(
        [this]() { TitanDBImpl::PurgeObsoleteFiles(); }, "titanbg", env_,
        db_options_.purge_obsolete_files_period_sec * 1000 * 1000));
  }
  if (thread_dump_stats_ == nullptr &&
      db_options_.titan_stats_dump_period_sec > 0) {
    thread_dump_stats_.reset(new rocksdb::RepeatableThread(
        [this]() { TitanDBImpl::DumpStats(); }, "titanst", env_,
        db_options_.titan_stats_dump_period_sec * 1000 * 1000));
  }
}

Status TitanDBImpl::ValidateOptions(
    const TitanDBOptions& options,
    const std::vector<TitanCFDescriptor>& column_families) const {
  if (options.purge_obsolete_files_period_sec == 0) {
    return Status::InvalidArgument(
        "Require non-zero purge_obsolete_files_period_sec");
  }
  for (const auto& cf : column_families) {
    if (cf.options.level_merge &&
        !cf.options.level_compaction_dynamic_level_bytes) {
      return Status::InvalidArgument(
          "Require enabling level_compaction_dynamic_level_bytes for "
          "level_merge");
    }
  }
  return Status::OK();
}

Status TitanDBImpl::Open(const std::vector<TitanCFDescriptor>& descs,
                         std::vector<ColumnFamilyHandle*>* handles) {
  Status s = ValidateOptions(db_options_, descs);
  if (!s.ok()) {
    return s;
  }
  // Sets up directories for base DB and Titan.
  s = env_->CreateDirIfMissing(dbname_);
  if (!s.ok()) return s;
  if (!db_options_.info_log) {
    s = CreateLoggerFromOptions(dbname_, db_options_, &db_options_.info_log);
    if (!s.ok()) return s;
  }
  s = env_->CreateDirIfMissing(dirname_);
  if (!s.ok()) return s;
  s = env_->LockFile(LockFileName(dirname_), &lock_);
  if (!s.ok()) return s;

  // Descriptors for initial DB open to get CF ids.
  std::vector<ColumnFamilyDescriptor> init_descs;
  // Descriptors for actually open DB.
  std::vector<ColumnFamilyDescriptor> base_descs;
  for (auto& desc : descs) {
    init_descs.emplace_back(desc.name, desc.options);
    base_descs.emplace_back(desc.name, desc.options);
  }
  std::map<uint32_t, TitanCFOptions> column_families;

  // Opens the base DB first to collect the column families information
  //
  // Disable compaction at this point because we haven't add table properties
  // collector. A compaction can generate a SST file without blob size table
  // property. A later compaction after Titan DB open can cause crash because
  // OnCompactionCompleted use table property to discover blob files generated
  // by the compaction, and get confused by missing property.
  //
  // We also avoid flush here because we haven't replaced the table factory
  // yet, but rocksdb may still flush if memtable is full. This is fine though,
  // since values in memtable are raw values.
  for (auto& desc : init_descs) {
    desc.options.disable_auto_compactions = true;
  }
  db_options_.avoid_flush_during_recovery = true;
  // Add EventListener to collect statistics for GC
  db_options_.listeners.emplace_back(std::make_shared<BaseDbListener>(this));
  // Note that info log is initialized after `CreateLoggerFromOptions`,
  // so new `BlobFileSet` here but not in constructor is to get a proper info
  // log.
  blob_file_set_.reset(new BlobFileSet(db_options_, stats_.get()));

  s = DB::Open(db_options_, dbname_, init_descs, handles, &db_);
  if (s.ok()) {
    for (size_t i = 0; i < descs.size(); i++) {
      auto handle = (*handles)[i];
      uint32_t cf_id = handle->GetID();
      std::string cf_name = handle->GetName();
      column_families.emplace(cf_id, descs[i].options);
      db_->DestroyColumnFamilyHandle(handle);
      // Replaces the provided table factory with TitanTableFactory.
      // While we need to preserve original table_factory for GetOptions.
      auto& base_table_factory = base_descs[i].options.table_factory;
      assert(base_table_factory != nullptr);
      auto titan_table_factory = std::make_shared<TitanTableFactory>(
          db_options_, descs[i].options, blob_manager_, &mutex_,
          blob_file_set_.get(), stats_.get());
      cf_info_.emplace(cf_id,
                       TitanColumnFamilyInfo(
                           {cf_name, ImmutableTitanCFOptions(descs[i].options),
                            MutableTitanCFOptions(descs[i].options),
                            base_table_factory, titan_table_factory}));
      base_descs[i].options.table_factory = titan_table_factory;
      // Add TableProperties for collecting statistics GC
      base_descs[i].options.table_properties_collector_factories.emplace_back(
          std::make_shared<BlobFileSizeCollectorFactory>());
    }
    handles->clear();
    s = db_->Close();
    delete db_;
    db_ = nullptr;
  }
  if (!s.ok()) return s;

  s = blob_file_set_->Open(column_families);
  if (!s.ok()) return s;

  // Initialize GC thread pool.
  if (!db_options_.disable_background_gc &&
      db_options_.max_background_gc > 0) {
    auto bottom_pri_threads_num =
        env_->GetBackgroundThreads(Env::Priority::BOTTOM);
    env_->IncBackgroundThreadsIfNeeded(
        db_options_.max_background_gc + bottom_pri_threads_num,
        Env::Priority::BOTTOM);
    assert(env_->GetBackgroundThreads(Env::Priority::BOTTOM) ==
           bottom_pri_threads_num + db_options_.max_background_gc);
  }

  s = DB::Open(db_options_, dbname_, base_descs, handles, &db_);
  if (s.ok()) {
    db_impl_ = reinterpret_cast<DBImpl*>(db_->GetRootDB());
    if (stats_.get()) {
      stats_->Initialize(column_families);
    }
    ROCKS_LOG_INFO(db_options_.info_log, "Titan DB open.");
    ROCKS_LOG_HEADER(db_options_.info_log, "Titan git sha: %s",
                     titan_build_git_sha);
    db_options_.Dump(db_options_.info_log.get());
    for (auto& desc : descs) {
      ROCKS_LOG_HEADER(db_options_.info_log,
                       "Column family [%s], options:", desc.name.c_str());
      desc.options.Dump(db_options_.info_log.get());
    }
  } else {
    ROCKS_LOG_ERROR(db_options_.info_log, "Titan DB open failed: %s",
                    s.ToString().c_str());
  }
  return s;
}

Status TitanDBImpl::Close() {
  Status s;
  CloseImpl();
  if (db_) {
    s = db_->Close();
    delete db_;
    db_ = nullptr;
    db_impl_ = nullptr;
  }
  if (lock_) {
    env_->UnlockFile(lock_);
    lock_ = nullptr;
  }
  return s;
}

Status TitanDBImpl::CloseImpl() {
  {
    MutexLock l(&mutex_);
    // Although `shuting_down_` is atomic bool object, we should set it under
    // the protection of mutex_, otherwise, there maybe something wrong with it,
    // like:
    // 1, A thread: shuting_down_.load = false
    // 2, B thread: shuting_down_.store(true)
    // 3, B thread: unschedule all bg work
    // 4, A thread: schedule bg work
    shuting_down_.store(true, std::memory_order_release);
  }

  int gc_unscheduled = env_->UnSchedule(this, Env::Priority::BOTTOM);
  {
    MutexLock l(&mutex_);
    bg_gc_scheduled_ -= gc_unscheduled;
    while (bg_gc_scheduled_ > 0) {
      bg_cv_.Wait();
    }
  }

  if (thread_purge_obsolete_ != nullptr) {
    thread_purge_obsolete_->cancel();
    mutex_.Lock();
    thread_purge_obsolete_.reset();
    mutex_.Unlock();
  }

  return Status::OK();
}

Status TitanDBImpl::CreateColumnFamilies(
    const std::vector<TitanCFDescriptor>& descs,
    std::vector<ColumnFamilyHandle*>* handles) {
  std::vector<ColumnFamilyDescriptor> base_descs;
  std::vector<std::shared_ptr<TableFactory>> base_table_factory;
  std::vector<std::shared_ptr<TitanTableFactory>> titan_table_factory;
  for (auto& desc : descs) {
    ColumnFamilyOptions options = desc.options;
    // Replaces the provided table factory with TitanTableFactory.
    base_table_factory.emplace_back(options.table_factory);
    titan_table_factory.emplace_back(std::make_shared<TitanTableFactory>(
        db_options_, desc.options, blob_manager_, &mutex_, blob_file_set_.get(),
        stats_.get()));
    options.table_factory = titan_table_factory.back();
    base_descs.emplace_back(desc.name, options);
  }

  Status s = db_impl_->CreateColumnFamilies(base_descs, handles);
  assert(handles->size() == descs.size());

  if (s.ok()) {
    std::map<uint32_t, TitanCFOptions> column_families;
    {
      MutexLock l(&mutex_);
      for (size_t i = 0; i < descs.size(); i++) {
        ColumnFamilyHandle* handle = (*handles)[i];
        uint32_t cf_id = handle->GetID();
        column_families.emplace(cf_id, descs[i].options);
        cf_info_.emplace(
            cf_id,
            TitanColumnFamilyInfo(
                {handle->GetName(), ImmutableTitanCFOptions(descs[i].options),
                 MutableTitanCFOptions(descs[i].options), base_table_factory[i],
                 titan_table_factory[i]}));
      }
      blob_file_set_->AddColumnFamilies(column_families);
    }
  }
  if (s.ok()) {
    for (auto& desc : descs) {
      ROCKS_LOG_INFO(db_options_.info_log, "Created column family [%s].",
                     desc.name.c_str());
      desc.options.Dump(db_options_.info_log.get());
    }
  } else {
    std::string column_families_str;
    for (auto& desc : descs) {
      column_families_str += "[" + desc.name + "]";
    }
    ROCKS_LOG_ERROR(db_options_.info_log,
                    "Failed to create column families %s: %s",
                    column_families_str.c_str(), s.ToString().c_str());
  }
  return s;
}

Status TitanDBImpl::DropColumnFamilies(
    const std::vector<ColumnFamilyHandle*>& handles) {
  TEST_SYNC_POINT("TitanDBImpl::DropColumnFamilies:Begin");
  std::vector<uint32_t> column_families;
  std::string column_families_str;
  for (auto& handle : handles) {
    column_families.emplace_back(handle->GetID());
    column_families_str += "[" + handle->GetName() + "]";
  }
  {
    MutexLock l(&mutex_);
    drop_cf_requests_++;

    // Has to wait till no GC job is running before proceed, otherwise GC jobs
    // can fail and set background error.
    // TODO(yiwu): only wait for GC jobs of CFs being dropped.
    while (bg_gc_running_ > 0) {
      bg_cv_.Wait();
    }
  }
  TEST_SYNC_POINT_CALLBACK("TitanDBImpl::DropColumnFamilies:BeforeBaseDBDropCF",
                           nullptr);
  Status s = db_impl_->DropColumnFamilies(handles);
  if (s.ok()) {
    MutexLock l(&mutex_);
    SequenceNumber obsolete_sequence = db_impl_->GetLatestSequenceNumber();
<<<<<<< HEAD
    s = vset_->DropColumnFamilies(column_families, obsolete_sequence);
    drop_cf_requests_--;
    if (drop_cf_requests_ == 0) {
      bg_cv_.SignalAll();
    }
=======
    s = blob_file_set_->DropColumnFamilies(column_families, obsolete_sequence);
>>>>>>> 04850259
  }
  if (s.ok()) {
    ROCKS_LOG_INFO(db_options_.info_log, "Dropped column families: %s",
                   column_families_str.c_str());
  } else {
    ROCKS_LOG_ERROR(db_options_.info_log,
                    "Failed to drop column families %s: %s",
                    column_families_str.c_str(), s.ToString().c_str());
  }
  return s;
}

Status TitanDBImpl::DestroyColumnFamilyHandle(
    ColumnFamilyHandle* column_family) {
  if (column_family == nullptr) {
    return Status::InvalidArgument("Column family handle is nullptr.");
  }
  auto cf_id = column_family->GetID();
  std::string cf_name = column_family->GetName();
  Status s = db_impl_->DestroyColumnFamilyHandle(column_family);

  if (s.ok()) {
    MutexLock l(&mutex_);
    // it just changes some marks and doesn't delete blob files physically.
    Status destroy_status = blob_file_set_->MaybeDestroyColumnFamily(cf_id);
    // BlobFileSet will return NotFound status if the cf is not destroyed.
    if (destroy_status.ok()) {
      assert(cf_info_.count(cf_id) > 0);
      cf_info_.erase(cf_id);
    }
  }
  if (s.ok()) {
    ROCKS_LOG_INFO(db_options_.info_log, "Destroyed column family handle [%s].",
                   cf_name.c_str());
  } else {
    ROCKS_LOG_ERROR(db_options_.info_log,
                    "Failed to destroy column family handle [%s]: %s",
                    cf_name.c_str(), s.ToString().c_str());
  }
  return s;
}

Status TitanDBImpl::CompactFiles(
    const CompactionOptions& compact_options, ColumnFamilyHandle* column_family,
    const std::vector<std::string>& input_file_names, const int output_level,
    const int output_path_id, std::vector<std::string>* const output_file_names,
    CompactionJobInfo* compaction_job_info) {
  if (HasBGError()) return GetBGError();
  std::unique_ptr<CompactionJobInfo> compaction_job_info_ptr;
  if (compaction_job_info == nullptr) {
    compaction_job_info_ptr.reset(new CompactionJobInfo());
    compaction_job_info = compaction_job_info_ptr.get();
  }
  auto s = db_impl_->CompactFiles(
      compact_options, column_family, input_file_names, output_level,
      output_path_id, output_file_names, compaction_job_info);
  if (s.ok()) {
    OnCompactionCompleted(*compaction_job_info);
  }

  return s;
}

Status TitanDBImpl::Put(const rocksdb::WriteOptions& options,
                        rocksdb::ColumnFamilyHandle* column_family,
                        const rocksdb::Slice& key,
                        const rocksdb::Slice& value) {
  return HasBGError() ? GetBGError()
                      : db_->Put(options, column_family, key, value);
}

Status TitanDBImpl::Write(const rocksdb::WriteOptions& options,
                          rocksdb::WriteBatch* updates) {
  return HasBGError() ? GetBGError() : db_->Write(options, updates);
}

Status TitanDBImpl::Delete(const rocksdb::WriteOptions& options,
                           rocksdb::ColumnFamilyHandle* column_family,
                           const rocksdb::Slice& key) {
  return HasBGError() ? GetBGError() : db_->Delete(options, column_family, key);
}

Status TitanDBImpl::IngestExternalFile(
    rocksdb::ColumnFamilyHandle* column_family,
    const std::vector<std::string>& external_files,
    const rocksdb::IngestExternalFileOptions& options) {
  return HasBGError()
             ? GetBGError()
             : db_->IngestExternalFile(column_family, external_files, options);
}

Status TitanDBImpl::CompactRange(const rocksdb::CompactRangeOptions& options,
                                 rocksdb::ColumnFamilyHandle* column_family,
                                 const rocksdb::Slice* begin,
                                 const rocksdb::Slice* end) {
  return HasBGError() ? GetBGError()
                      : db_->CompactRange(options, column_family, begin, end);
}

Status TitanDBImpl::Flush(const rocksdb::FlushOptions& options,
                          rocksdb::ColumnFamilyHandle* column_family) {
  return HasBGError() ? GetBGError() : db_->Flush(options, column_family);
}

Status TitanDBImpl::Get(const ReadOptions& options, ColumnFamilyHandle* handle,
                        const Slice& key, PinnableSlice* value) {
  if (options.snapshot) {
    return GetImpl(options, handle, key, value);
  }
  ReadOptions ro(options);
  ManagedSnapshot snapshot(this);
  ro.snapshot = snapshot.snapshot();
  return GetImpl(ro, handle, key, value);
}

Status TitanDBImpl::GetImpl(const ReadOptions& options,
                            ColumnFamilyHandle* handle, const Slice& key,
                            PinnableSlice* value) {
  Status s;
  bool is_blob_index = false;
  s = db_impl_->GetImpl(options, handle, key, value, nullptr /*value_found*/,
                        nullptr /*read_callback*/, &is_blob_index);
  if (!s.ok() || !is_blob_index) return s;

  StopWatch get_sw(env_, statistics(stats_.get()), BLOB_DB_GET_MICROS);

  BlobIndex index;
  s = index.DecodeFrom(value);
  assert(s.ok());
  if (!s.ok()) return s;

  BlobRecord record;
  PinnableSlice buffer;

  mutex_.Lock();
  auto storage = blob_file_set_->GetBlobStorage(handle->GetID()).lock();
  mutex_.Unlock();

  {
    StopWatch read_sw(env_, statistics(stats_.get()),
                      BLOB_DB_BLOB_FILE_READ_MICROS);
    s = storage->Get(options, index, &record, &buffer);
    RecordTick(stats_.get(), BLOB_DB_NUM_KEYS_READ);
    RecordTick(stats_.get(), BLOB_DB_BLOB_FILE_BYTES_READ,
               index.blob_handle.size);
  }
  if (s.IsCorruption()) {
    ROCKS_LOG_ERROR(db_options_.info_log,
                    "Key:%s Snapshot:%" PRIu64 " GetBlobFile err:%s\n",
                    key.ToString(true).c_str(),
                    options.snapshot->GetSequenceNumber(),
                    s.ToString().c_str());
  }
  if (s.ok()) {
    value->Reset();
    value->PinSelf(record.value);
  }
  return s;
}

std::vector<Status> TitanDBImpl::MultiGet(
    const ReadOptions& options, const std::vector<ColumnFamilyHandle*>& handles,
    const std::vector<Slice>& keys, std::vector<std::string>* values) {
  auto options_copy = options;
  options_copy.total_order_seek = true;
  if (options_copy.snapshot) {
    return MultiGetImpl(options_copy, handles, keys, values);
  }
  ReadOptions ro(options_copy);
  ManagedSnapshot snapshot(this);
  ro.snapshot = snapshot.snapshot();
  return MultiGetImpl(ro, handles, keys, values);
}

std::vector<Status> TitanDBImpl::MultiGetImpl(
    const ReadOptions& options, const std::vector<ColumnFamilyHandle*>& handles,
    const std::vector<Slice>& keys, std::vector<std::string>* values) {
  std::vector<Status> res;
  res.resize(keys.size());
  values->resize(keys.size());
  for (size_t i = 0; i < keys.size(); i++) {
    auto value = &(*values)[i];
    PinnableSlice pinnable_value(value);
    res[i] = GetImpl(options, handles[i], keys[i], &pinnable_value);
    if (res[i].ok() && pinnable_value.IsPinned()) {
      value->assign(pinnable_value.data(), pinnable_value.size());
    }
  }
  return res;
}

Iterator* TitanDBImpl::NewIterator(const TitanReadOptions& options,
                                   ColumnFamilyHandle* handle) {
  TitanReadOptions options_copy = options;
  options_copy.total_order_seek = true;
  std::shared_ptr<ManagedSnapshot> snapshot;
  if (options_copy.snapshot) {
    return NewIteratorImpl(options_copy, handle, snapshot);
  }
  TitanReadOptions ro(options_copy);
  snapshot.reset(new ManagedSnapshot(this));
  ro.snapshot = snapshot->snapshot();
  return NewIteratorImpl(ro, handle, snapshot);
}

Iterator* TitanDBImpl::NewIteratorImpl(
    const TitanReadOptions& options, ColumnFamilyHandle* handle,
    std::shared_ptr<ManagedSnapshot> snapshot) {
  auto cfd = reinterpret_cast<ColumnFamilyHandleImpl*>(handle)->cfd();

  mutex_.Lock();
  auto storage = blob_file_set_->GetBlobStorage(handle->GetID());
  mutex_.Unlock();

  std::unique_ptr<ArenaWrappedDBIter> iter(db_impl_->NewIteratorImpl(
      options, cfd, options.snapshot->GetSequenceNumber(),
      nullptr /*read_callback*/, true /*allow_blob*/, true /*allow_refresh*/));
  return new TitanDBIterator(options, storage.lock().get(), snapshot,
                             std::move(iter), env_, stats_.get(),
                             db_options_.info_log.get());
}

Status TitanDBImpl::NewIterators(
    const TitanReadOptions& options,
    const std::vector<ColumnFamilyHandle*>& handles,
    std::vector<Iterator*>* iterators) {
  TitanReadOptions ro(options);
  ro.total_order_seek = true;
  std::shared_ptr<ManagedSnapshot> snapshot;
  if (!ro.snapshot) {
    snapshot.reset(new ManagedSnapshot(this));
    ro.snapshot = snapshot->snapshot();
  }
  iterators->clear();
  iterators->reserve(handles.size());
  for (auto& handle : handles) {
    iterators->emplace_back(NewIteratorImpl(ro, handle, snapshot));
  }
  return Status::OK();
}

const Snapshot* TitanDBImpl::GetSnapshot() { return db_->GetSnapshot(); }

void TitanDBImpl::ReleaseSnapshot(const Snapshot* snapshot) {
  // TODO:
  // We can record here whether the oldest snapshot is released.
  // If not, we can just skip the next round of purging obsolete files.
  db_->ReleaseSnapshot(snapshot);
}

Status TitanDBImpl::DeleteFilesInRanges(ColumnFamilyHandle* column_family,
                                        const RangePtr* ranges, size_t n,
                                        bool include_end) {
  TablePropertiesCollection props;
  auto cfh = reinterpret_cast<ColumnFamilyHandleImpl*>(column_family);
  auto cfd = cfh->cfd();
  Version* version = nullptr;

  // Increment the ref count
  {
    InstrumentedMutexLock l(db_impl_->mutex());
    version = cfd->current();
    version->Ref();
  }

  auto* vstorage = version->storage_info();
  for (size_t i = 0; i < n; i++) {
    auto begin = ranges[i].start, end = ranges[i].limit;
    // Get all the files within range except L0, cause `DeleteFilesInRanges`
    // would not delete the files in L0.
    for (int level = 1; level < vstorage->num_non_empty_levels(); level++) {
      if (vstorage->LevelFiles(i).empty() ||
          !vstorage->OverlapInLevel(i, begin, end)) {
        continue;
      }
      std::vector<FileMetaData*> level_files;
      InternalKey begin_storage, end_storage, *begin_key, *end_key;
      if (begin == nullptr) {
        begin_key = nullptr;
      } else {
        begin_storage.SetMinPossibleForUserKey(*begin);
        begin_key = &begin_storage;
      }
      if (end == nullptr) {
        end_key = nullptr;
      } else {
        end_storage.SetMaxPossibleForUserKey(*end);
        end_key = &end_storage;
      }

      std::vector<FileMetaData*> files;
      vstorage->GetCleanInputsWithinInterval(level, begin_key, end_key, &files,
                                             -1 /* hint_index */,
                                             nullptr /* file_index */);
      for (const auto& file_meta : files) {
        if (file_meta->being_compacted) {
          continue;
        }
        if (!include_end && end != nullptr &&
            cfd->user_comparator()->Compare(file_meta->largest.user_key(),
                                            *end) == 0) {
          continue;
        }
        auto fname =
            TableFileName(cfd->ioptions()->cf_paths, file_meta->fd.GetNumber(),
                          file_meta->fd.GetPathId());
        if (props.count(fname) == 0) {
          std::shared_ptr<const TableProperties> table_properties;
          Status s =
              version->GetTableProperties(&table_properties, file_meta, &fname);
          if (s.ok() && table_properties) {
            props.insert({fname, table_properties});
          } else {
            return s;
          }
        }
      }
    }
  }

  // Decrement the ref count
  {
    InstrumentedMutexLock l(db_impl_->mutex());
    version->Unref();
  }

  auto cf_id = column_family->GetID();
  std::map<uint64_t, uint64_t> blob_files_size;
  for (auto& collection : props) {
    auto& prop = collection.second;
    auto ucp_iter = prop->user_collected_properties.find(
        BlobFileSizeCollector::kPropertiesName);
    // this sst file doesn't contain any blob index
    if (ucp_iter == prop->user_collected_properties.end()) {
      continue;
    }
    std::map<uint64_t, uint64_t> sst_blob_files_size;
    std::string str = ucp_iter->second;
    Slice slice{str};
    if (!BlobFileSizeCollector::Decode(&slice, &sst_blob_files_size)) {
      // TODO: Should treat it as background error and make DB read-only.
      ROCKS_LOG_ERROR(db_options_.info_log,
                      "failed to decode table property, "
                      "deleted file: %s, property size: %" ROCKSDB_PRIszt ".",
                      collection.first.c_str(), str.size());
      assert(false);
      continue;
    }

    for (auto& it : sst_blob_files_size) {
      blob_files_size[it.first] += it.second;
    }
  }

  // Here could be a running compaction install a new version after obtain
  // current and before we call DeleteFilesInRange for the base DB. In this case
  // the properties we get could be inaccurate.
  // TODO: we can use the OnTableFileDeleted callback after adding table
  // property field to TableFileDeletionInfo.
  Status s =
      db_impl_->DeleteFilesInRanges(column_family, ranges, n, include_end);
  if (!s.ok()) return s;

  MutexLock l(&mutex_);
  auto bs = blob_file_set_->GetBlobStorage(cf_id).lock();
  if (!bs) {
    // TODO: Should treat it as background error and make DB read-only.
    ROCKS_LOG_ERROR(db_options_.info_log,
                    "Column family id:%" PRIu32 " not Found.", cf_id);
    return Status::NotFound("Column family id: " + std::to_string(cf_id) +
                            " not Found.");
  }

  uint64_t delta = 0;
  for (const auto& bfs : blob_files_size) {
    auto file = bs->FindFile(bfs.first).lock();
    if (!file) {
      // file has been gc out
      continue;
    }
    if (!file->is_obsolete()) {
      delta += bfs.second;
    }
    file->AddDiscardableSize(static_cast<uint64_t>(bfs.second));
  }
  SubStats(stats_.get(), cf_id, TitanInternalStats::LIVE_BLOB_SIZE, delta);
  bs->ComputeGCScore();

  AddToGCQueue(cf_id);
  MaybeScheduleGC();

  return s;
}

Options TitanDBImpl::GetOptions(ColumnFamilyHandle* column_family) const {
  assert(column_family != nullptr);
  Options options = db_->GetOptions(column_family);
  uint32_t cf_id = column_family->GetID();

  MutexLock l(&mutex_);
  if (cf_info_.count(cf_id) > 0) {
    options.table_factory = cf_info_.at(cf_id).base_table_factory;
  } else {
    ROCKS_LOG_ERROR(
        db_options_.info_log,
        "Failed to get original table factory for column family %s.",
        column_family->GetName().c_str());
    options.table_factory.reset();
  }
  return options;
}

Status TitanDBImpl::SetOptions(
    ColumnFamilyHandle* column_family,
    const std::unordered_map<std::string, std::string>& new_options) {
  Status s;
  auto opts = new_options;
  auto p = opts.find("blob_run_mode");
  bool set_blob_run_mode = (p != opts.end());
  TitanBlobRunMode mode = TitanBlobRunMode::kNormal;
  if (set_blob_run_mode) {
    const std::string& blob_run_mode_string = p->second;
    auto pm = blob_run_mode_string_map.find(blob_run_mode_string);
    if (pm == blob_run_mode_string_map.end()) {
      return Status::InvalidArgument("No blob_run_mode defined for " +
                                     blob_run_mode_string);
    } else {
      mode = pm->second;
      ROCKS_LOG_INFO(db_options_.info_log, "[%s] Set blob_run_mode: %s",
                     column_family->GetName().c_str(),
                     blob_run_mode_string.c_str());
    }
    opts.erase(p);
  }
  if (opts.size() > 0) {
    s = db_->SetOptions(column_family, opts);
    if (!s.ok()) {
      return s;
    }
  }
  // Make sure base db's SetOptions success before setting blob_run_mode.
  if (set_blob_run_mode) {
    uint32_t cf_id = column_family->GetID();
    {
      MutexLock l(&mutex_);
      assert(cf_info_.count(cf_id) > 0);
      TitanColumnFamilyInfo& cf_info = cf_info_[cf_id];
      cf_info.titan_table_factory->SetBlobRunMode(mode);
      cf_info.mutable_cf_options.blob_run_mode = mode;
    }
  }
  return Status::OK();
}

TitanOptions TitanDBImpl::GetTitanOptions(
    ColumnFamilyHandle* column_family) const {
  assert(column_family != nullptr);
  Options base_options = GetOptions(column_family);
  TitanOptions titan_options;
  *static_cast<TitanDBOptions*>(&titan_options) = db_options_;
  *static_cast<DBOptions*>(&titan_options) =
      static_cast<DBOptions>(base_options);
  uint32_t cf_id = column_family->GetID();
  {
    MutexLock l(&mutex_);
    assert(cf_info_.count(cf_id) > 0);
    const TitanColumnFamilyInfo& cf_info = cf_info_.at(cf_id);
    *static_cast<TitanCFOptions*>(&titan_options) = TitanCFOptions(
        static_cast<ColumnFamilyOptions>(base_options),
        cf_info.immutable_cf_options, cf_info.mutable_cf_options);
  }
  return titan_options;
}

TitanDBOptions TitanDBImpl::GetTitanDBOptions() const {
  // Titan db_options_ is not mutable after DB open.
  TitanDBOptions result = db_options_;
  *static_cast<DBOptions*>(&result) = db_impl_->GetDBOptions();
  return result;
}

bool TitanDBImpl::GetProperty(ColumnFamilyHandle* column_family,
                              const Slice& property, std::string* value) {
  assert(column_family != nullptr);
  bool s = false;
  if (stats_.get() != nullptr) {
    auto stats = stats_->internal_stats(column_family->GetID());
    if (stats != nullptr) {
      s = stats->GetStringProperty(property, value);
    }
  }
  if (s) {
    return s;
  } else {
    return db_impl_->GetProperty(column_family, property, value);
  }
}

bool TitanDBImpl::GetIntProperty(ColumnFamilyHandle* column_family,
                                 const Slice& property, uint64_t* value) {
  assert(column_family != nullptr);
  bool s = false;
  if (stats_.get() != nullptr) {
    auto stats = stats_->internal_stats(column_family->GetID());
    if (stats != nullptr) {
      s = stats->GetIntProperty(property, value);
    }
  }
  if (s) {
    return s;
  } else {
    return db_impl_->GetIntProperty(column_family, property, value);
  }
}

void TitanDBImpl::OnFlushCompleted(const FlushJobInfo& flush_job_info) {
  const auto& tps = flush_job_info.table_properties;
  auto ucp_iter = tps.user_collected_properties.find(
      BlobFileSizeCollector::kPropertiesName);
  // sst file doesn't contain any blob index
  if (ucp_iter == tps.user_collected_properties.end()) {
    return;
  }
  std::map<uint64_t, uint64_t> blob_files_size;
  Slice src{ucp_iter->second};
  if (!BlobFileSizeCollector::Decode(&src, &blob_files_size)) {
    // TODO: Should treat it as background error and make DB read-only.
    ROCKS_LOG_ERROR(db_options_.info_log,
                    "OnFlushCompleted[%d]: failed to decode table property, "
                    "property size: %" ROCKSDB_PRIszt ".",
                    flush_job_info.job_id, ucp_iter->second.size());
    assert(false);
  }
  assert(!blob_files_size.empty());
  std::set<uint64_t> outputs;
  for (const auto f : blob_files_size) {
    outputs.insert(f.first);
  }

  {
    MutexLock l(&mutex_);
    auto blob_storage =
        blob_file_set_->GetBlobStorage(flush_job_info.cf_id).lock();
    if (!blob_storage) {
      // TODO: Should treat it as background error and make DB read-only.
      ROCKS_LOG_ERROR(db_options_.info_log,
                      "OnFlushCompleted[%d]: Column family id: %" PRIu32
                      " Not Found.",
                      flush_job_info.job_id, flush_job_info.cf_id);
      assert(false);
      return;
    }
    for (const auto& file_number : outputs) {
      auto file = blob_storage->FindFile(file_number).lock();
      // This file maybe output of a gc job, and it's been gced out.
      if (!file) {
        continue;
      }
      ROCKS_LOG_INFO(db_options_.info_log,
                     "OnFlushCompleted[%d]: output blob file %" PRIu64 ".",
                     flush_job_info.job_id, file->file_number());
      file->FileStateTransit(BlobFileMeta::FileEvent::kFlushCompleted);
    }
  }
}

void TitanDBImpl::OnCompactionCompleted(
    const CompactionJobInfo& compaction_job_info) {
  if (!compaction_job_info.status.ok()) {
    // TODO: Clean up blob file generated by the failed compaction.
    return;
  }
  std::map<uint64_t, int64_t> blob_files_size;
  std::set<uint64_t> outputs;
  std::set<uint64_t> inputs;
  auto calc_bfs = [&](const std::vector<std::string>& files, int coefficient,
                      bool output) {
    for (const auto& file : files) {
      auto tp_iter = compaction_job_info.table_properties.find(file);
      if (tp_iter == compaction_job_info.table_properties.end()) {
        if (output) {
          ROCKS_LOG_WARN(
              db_options_.info_log,
              "OnCompactionCompleted[%d]: No table properties for file %s.",
              compaction_job_info.job_id, file.c_str());
        }
        continue;
      }
      auto ucp_iter = tp_iter->second->user_collected_properties.find(
          BlobFileSizeCollector::kPropertiesName);
      // this sst file doesn't contain any blob index
      if (ucp_iter == tp_iter->second->user_collected_properties.end()) {
        continue;
      }
      std::map<uint64_t, uint64_t> input_blob_files_size;
      std::string s = ucp_iter->second;
      Slice slice{s};
      if (!BlobFileSizeCollector::Decode(&slice, &input_blob_files_size)) {
        // TODO: Should treat it as background error and make DB read-only.
        ROCKS_LOG_ERROR(
            db_options_.info_log,
            "OnCompactionCompleted[%d]: failed to decode table property, "
            "compaction file: %s, property size: %" ROCKSDB_PRIszt ".",
            compaction_job_info.job_id, file.c_str(), s.size());
        assert(false);
        continue;
      }
      for (const auto& input_bfs : input_blob_files_size) {
        if (output) {
          if (inputs.find(input_bfs.first) == inputs.end()) {
            outputs.insert(input_bfs.first);
          }
        } else {
          inputs.insert(input_bfs.first);
        }
        auto bfs_iter = blob_files_size.find(input_bfs.first);
        if (bfs_iter == blob_files_size.end()) {
          blob_files_size[input_bfs.first] = coefficient * input_bfs.second;
        } else {
          bfs_iter->second += coefficient * input_bfs.second;
        }
      }
    }
  };

  calc_bfs(compaction_job_info.input_files, -1, false);
  calc_bfs(compaction_job_info.output_files, 1, true);

  {
    MutexLock l(&mutex_);
    auto bs = blob_file_set_->GetBlobStorage(compaction_job_info.cf_id).lock();
    if (!bs) {
      // TODO: Should treat it as background error and make DB read-only.
      ROCKS_LOG_ERROR(db_options_.info_log,
                      "OnCompactionCompleted[%d] Column family id:%" PRIu32
                      " not Found.",
                      compaction_job_info.job_id, compaction_job_info.cf_id);
      return;
    }
    for (const auto& file_number : outputs) {
      auto file = bs->FindFile(file_number).lock();
      if (!file) {
        // TODO: Should treat it as background error and make DB read-only.
        ROCKS_LOG_ERROR(
            db_options_.info_log,
            "OnCompactionCompleted[%d]: Failed to get file %" PRIu64,
            compaction_job_info.job_id, file_number);
        assert(false);
        return;
      }
      ROCKS_LOG_INFO(
          db_options_.info_log,
          "OnCompactionCompleted[%d]: compaction output blob file %" PRIu64 ".",
          compaction_job_info.job_id, file->file_number());
      file->FileStateTransit(BlobFileMeta::FileEvent::kCompactionCompleted);
    }

    uint64_t delta = 0;
    for (const auto& bfs : blob_files_size) {
      // blob file size < 0 means discardable size > 0
      if (bfs.second >= 0) {
        continue;
      }
      auto file = bs->FindFile(bfs.first).lock();
      if (!file) {
        // file has been gc out
        continue;
      }
      if (!file->is_obsolete()) {
        delta += -bfs.second;
      }
      file->AddDiscardableSize(static_cast<uint64_t>(-bfs.second));
    }
    SubStats(stats_.get(), compaction_job_info.cf_id,
             TitanInternalStats::LIVE_BLOB_SIZE, delta);
    bs->ComputeGCScore();

    AddToGCQueue(compaction_job_info.cf_id);
    MaybeScheduleGC();
  }
}

Status TitanDBImpl::SetBGError(const Status& s) {
  if (s.ok()) return s;
  mutex_.AssertHeld();
  Status bg_err = s;
  if (!db_options_.listeners.empty()) {
    // TODO(@jiayu) : check if mutex_ is freeable for future use case
    mutex_.Unlock();
    for (auto& listener : db_options_.listeners) {
      listener->OnBackgroundError(BackgroundErrorReason::kCompaction, &bg_err);
    }
    mutex_.Lock();
  }
  if (!bg_err.ok()) {
    bg_error_ = bg_err;
    has_bg_error_.store(true);
  }
  return bg_err;
}

void TitanDBImpl::DumpStats() {
  if (stats_ == nullptr) {
    return;
  }
  LogBuffer log_buffer(InfoLogLevel::HEADER_LEVEL, db_options_.info_log.get());
  {
    MutexLock l(&mutex_);
    for (auto& cf : cf_info_) {
      TitanInternalStats* internal_stats = stats_->internal_stats(cf.first);
      if (internal_stats == nullptr) {
        ROCKS_LOG_WARN(db_options_.info_log,
                       "Column family [%s] missing internal stats.",
                       cf.second.name.c_str());
        continue;
      }
      LogToBuffer(&log_buffer, "Titan internal stats for column family [%s]:",
                  cf.second.name.c_str());
      internal_stats->DumpAndResetInternalOpStats(&log_buffer);
    }
  }
  log_buffer.FlushBufferToLog();
}

}  // namespace titandb
}  // namespace rocksdb<|MERGE_RESOLUTION|>--- conflicted
+++ resolved
@@ -423,15 +423,11 @@
   if (s.ok()) {
     MutexLock l(&mutex_);
     SequenceNumber obsolete_sequence = db_impl_->GetLatestSequenceNumber();
-<<<<<<< HEAD
-    s = vset_->DropColumnFamilies(column_families, obsolete_sequence);
+    s = blob_file_set_->DropColumnFamilies(column_families, obsolete_sequence);
     drop_cf_requests_--;
     if (drop_cf_requests_ == 0) {
       bg_cv_.SignalAll();
     }
-=======
-    s = blob_file_set_->DropColumnFamilies(column_families, obsolete_sequence);
->>>>>>> 04850259
   }
   if (s.ok()) {
     ROCKS_LOG_INFO(db_options_.info_log, "Dropped column families: %s",
