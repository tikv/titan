--- conflicted
+++ resolved
@@ -177,20 +177,13 @@
       db_->DestroyColumnFamilyHandle(handle);
       // Replaces the provided table factory with TitanTableFactory.
       // While we need to preserve original table_factory for GetOptions.
-<<<<<<< HEAD
-      auto& original_table_factory = base_descs[i].options.table_factory;
-      assert(original_table_factory != nullptr);
-      original_table_factory_[cf_id] = original_table_factory;
-      base_descs[i].options.table_factory = std::make_shared<TitanTableFactory>(
-          db_options_, descs[i].options, blob_manager_, stats_.get());
-=======
       auto& base_table_factory = base_descs[i].options.table_factory;
       assert(base_table_factory != nullptr);
       base_table_factory_[cf_id] = base_table_factory;
       titan_table_factory_[cf_id] = std::make_shared<TitanTableFactory>(
-          db_options_, descs[i].options, blob_manager_, &mutex_, vset_.get());
+          db_options_, descs[i].options, blob_manager_, &mutex_, vset_.get(),
+          stats_.get());
       base_descs[i].options.table_factory = titan_table_factory_[cf_id];
->>>>>>> 70dc779b
       // Add TableProperties for collecting statistics GC
       base_descs[i].options.table_properties_collector_factories.emplace_back(
           std::make_shared<BlobFileSizeCollectorFactory>());
@@ -289,15 +282,11 @@
   for (auto& desc : descs) {
     ColumnFamilyOptions options = desc.options;
     // Replaces the provided table factory with TitanTableFactory.
-<<<<<<< HEAD
-    options.table_factory.reset(new TitanTableFactory(
-        db_options_, desc.options, blob_manager_, stats_.get()));
-=======
     base_table_factory.emplace_back(options.table_factory);
     titan_table_factory.emplace_back(std::make_shared<TitanTableFactory>(
-        db_options_, desc.options, blob_manager_, &mutex_, vset_.get()));
+        db_options_, desc.options, blob_manager_, &mutex_, vset_.get(),
+        stats_.get()));
     options.table_factory = titan_table_factory.back();
->>>>>>> 70dc779b
     base_descs.emplace_back(desc.name, options);
   }
 
@@ -534,40 +523,6 @@
   return options;
 }
 
-<<<<<<< HEAD
-bool TitanDBImpl::GetProperty(ColumnFamilyHandle* column_family,
-                              const Slice& property, std::string* value) {
-  assert(column_family != nullptr);
-  bool s = false;
-  if (stats_.get() != nullptr) {
-    auto stats = stats_->internal_stats(column_family->GetID());
-    if (stats != nullptr) {
-      s = stats->GetStringProperty(property, value);
-    }
-  }
-  if (s) {
-    return s;
-  } else {
-    return db_impl_->GetProperty(column_family, property, value);
-  }
-}
-
-bool TitanDBImpl::GetIntProperty(ColumnFamilyHandle* column_family,
-                                 const Slice& property, uint64_t* value) {
-  assert(column_family != nullptr);
-  bool s = false;
-  if (stats_.get() != nullptr) {
-    auto stats = stats_->internal_stats(column_family->GetID());
-    if (stats != nullptr) {
-      s = stats->GetIntProperty(property, value);
-    }
-  }
-  if (s) {
-    return s;
-  } else {
-    return db_impl_->GetIntProperty(column_family, property, value);
-  }
-=======
 Status TitanDBImpl::SetOptions(
     ColumnFamilyHandle* column_family,
     const std::unordered_map<std::string, std::string>& new_options) {
@@ -600,7 +555,40 @@
     table_factory->SetBlobRunMode(mode);
   }
   return Status::OK();
->>>>>>> 70dc779b
+}
+
+bool TitanDBImpl::GetProperty(ColumnFamilyHandle* column_family,
+                              const Slice& property, std::string* value) {
+  assert(column_family != nullptr);
+  bool s = false;
+  if (stats_.get() != nullptr) {
+    auto stats = stats_->internal_stats(column_family->GetID());
+    if (stats != nullptr) {
+      s = stats->GetStringProperty(property, value);
+    }
+  }
+  if (s) {
+    return s;
+  } else {
+    return db_impl_->GetProperty(column_family, property, value);
+  }
+}
+
+bool TitanDBImpl::GetIntProperty(ColumnFamilyHandle* column_family,
+                                 const Slice& property, uint64_t* value) {
+  assert(column_family != nullptr);
+  bool s = false;
+  if (stats_.get() != nullptr) {
+    auto stats = stats_->internal_stats(column_family->GetID());
+    if (stats != nullptr) {
+      s = stats->GetIntProperty(property, value);
+    }
+  }
+  if (s) {
+    return s;
+  } else {
+    return db_impl_->GetIntProperty(column_family, property, value);
+  }
 }
 
 void TitanDBImpl::OnFlushCompleted(const FlushJobInfo& flush_job_info) {
