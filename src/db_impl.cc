#include "db_impl.h"

#ifndef __STDC_FORMAT_MACROS
#define __STDC_FORMAT_MACROS
#endif

#include <inttypes.h>

#include "logging/log_buffer.h"
#include "port/port.h"
#include "util/autovector.h"

#include "base_db_listener.h"
#include "blob_file_builder.h"
#include "blob_file_iterator.h"
#include "blob_file_size_collector.h"
#include "blob_gc.h"
#include "db_iter.h"
#include "table_factory.h"
#include "titan_build_version.h"

namespace rocksdb {
namespace titandb {

class TitanDBImpl::FileManager : public BlobFileManager {
 public:
  FileManager(TitanDBImpl* db) : db_(db) {}

  Status NewFile(std::unique_ptr<BlobFileHandle>* handle) override {
    auto number = db_->blob_set_->NewFileNumber();
    auto name = BlobFileName(db_->dirname_, number);

    Status s;
    std::unique_ptr<WritableFileWriter> file;
    {
      std::unique_ptr<WritableFile> f;
      s = db_->env_->NewWritableFile(name, &f, db_->env_options_);
      if (!s.ok()) return s;
      file.reset(new WritableFileWriter(std::move(f), name, db_->env_options_));
    }

    handle->reset(new FileHandle(number, name, std::move(file)));
    {
      MutexLock l(&db_->mutex_);
      db_->pending_outputs_.insert(number);
    }
    return s;
  }

  Status BatchFinishFiles(
      uint32_t cf_id,
      const std::vector<std::pair<std::shared_ptr<BlobFileMeta>,
                                  std::unique_ptr<BlobFileHandle>>>& files)
      override {
    Status s;
    VersionEdit edit;
    edit.SetColumnFamilyID(cf_id);
    for (auto& file : files) {
      RecordTick(statistics(db_->stats_.get()), BLOB_DB_BLOB_FILE_SYNCED);
      {
        StopWatch sync_sw(db_->env_, statistics(db_->stats_.get()),
                          BLOB_DB_BLOB_FILE_SYNC_MICROS);
        s = file.second->GetFile()->Sync(false);
      }
      if (s.ok()) {
        s = file.second->GetFile()->Close();
      }
      if (!s.ok()) return s;

      ROCKS_LOG_INFO(db_->db_options_.info_log,
                     "Titan adding blob file [%" PRIu64 "]",
                     file.first->file_number());
      edit.AddBlobFile(file.first);
    }

    {
      MutexLock l(&db_->mutex_);
      s = db_->blob_set_->LogAndApply(edit);
      if (!s.ok()) {
        db_->SetBGError(s);
      }
      for (const auto& file : files)
        db_->pending_outputs_.erase(file.second->GetNumber());
    }
    return s;
  }

  Status BatchDeleteFiles(
      const std::vector<std::unique_ptr<BlobFileHandle>>& handles) override {
    Status s;
    uint64_t file_size = 0;
    for (auto& handle : handles) {
      s = db_->env_->DeleteFile(handle->GetName());
      file_size += handle->GetFile()->GetFileSize();
    }
    {
      MutexLock l(&db_->mutex_);
      for (const auto& handle : handles)
        db_->pending_outputs_.erase(handle->GetNumber());
    }
    return s;
  }

 private:
  class FileHandle : public BlobFileHandle {
   public:
    FileHandle(uint64_t number, const std::string& name,
               std::unique_ptr<WritableFileWriter> file)
        : number_(number), name_(name), file_(std::move(file)) {}

    uint64_t GetNumber() const override { return number_; }

    const std::string& GetName() const override { return name_; }

    WritableFileWriter* GetFile() const override { return file_.get(); }

   private:
    uint64_t number_;
    std::string name_;
    std::unique_ptr<WritableFileWriter> file_;
  };

  TitanDBImpl* db_;
};

TitanDBImpl::TitanDBImpl(const TitanDBOptions& options,
                         const std::string& dbname)
    : bg_cv_(&mutex_),
      dbname_(dbname),
      env_(options.env),
      env_options_(options),
      db_options_(options) {
  if (db_options_.dirname.empty()) {
    db_options_.dirname = dbname_ + "/titandb";
  }
  dirname_ = db_options_.dirname;
  if (db_options_.statistics != nullptr) {
    stats_.reset(new TitanStats(db_options_.statistics.get()));
  }
  blob_manager_.reset(new FileManager(this));
}

TitanDBImpl::~TitanDBImpl() { Close(); }

void TitanDBImpl::StartBackgroundTasks() {
  if (thread_purge_obsolete_ == nullptr) {
    thread_purge_obsolete_.reset(new rocksdb::RepeatableThread(
        [this]() { TitanDBImpl::PurgeObsoleteFiles(); }, "titanbg", env_,
        db_options_.purge_obsolete_files_period_sec * 1000 * 1000));
  }
  if (thread_dump_stats_ == nullptr &&
      db_options_.titan_stats_dump_period_sec > 0) {
    thread_dump_stats_.reset(new rocksdb::RepeatableThread(
        [this]() { TitanDBImpl::DumpStats(); }, "titanst", env_,
        db_options_.titan_stats_dump_period_sec * 1000 * 1000));
  }
}

Status TitanDBImpl::ValidateOptions() const {
  if (db_options_.purge_obsolete_files_period_sec == 0) {
    return Status::InvalidArgument(
        "Require non-zero purge_obsolete_files_period_sec");
  }
  return Status::OK();
}

Status TitanDBImpl::Open(const std::vector<TitanCFDescriptor>& descs,
                         std::vector<ColumnFamilyHandle*>* handles) {
  Status s = ValidateOptions();
  if (!s.ok()) {
    return s;
  }
  // Sets up directories for base DB and Titan.
  s = env_->CreateDirIfMissing(dbname_);
  if (!s.ok()) return s;
  if (!db_options_.info_log) {
    s = CreateLoggerFromOptions(dbname_, db_options_, &db_options_.info_log);
    if (!s.ok()) return s;
  }
  s = env_->CreateDirIfMissing(dirname_);
  if (!s.ok()) return s;
  s = env_->LockFile(LockFileName(dirname_), &lock_);
  if (!s.ok()) return s;

  // Descriptors for initial DB open to get CF ids.
  std::vector<ColumnFamilyDescriptor> init_descs;
  // Descriptors for actually open DB.
  std::vector<ColumnFamilyDescriptor> base_descs;
  for (auto& desc : descs) {
    init_descs.emplace_back(desc.name, desc.options);
    base_descs.emplace_back(desc.name, desc.options);
  }
  std::map<uint32_t, TitanCFOptions> column_families;

  // Opens the base DB first to collect the column families information
  //
  // Disable compaction at this point because we haven't add table properties
  // collector. A compaction can generate a SST file without blob size table
  // property. A later compaction after Titan DB open can cause crash because
  // OnCompactionCompleted use table property to discover blob files generated
  // by the compaction, and get confused by missing property.
  //
  // We also avoid flush here because we haven't replaced the table factory
  // yet, but rocksdb may still flush if memtable is full. This is fine though,
  // since values in memtable are raw values.
  for (auto& desc : init_descs) {
    desc.options.disable_auto_compactions = true;
  }
  db_options_.avoid_flush_during_recovery = true;
  // Add EventListener to collect statistics for GC
  db_options_.listeners.emplace_back(std::make_shared<BaseDbListener>(this));
  // Note that info log is initialized after `CreateLoggerFromOptions`,
  // so new `BlobSet` here but not in constructor is to get a proper info
  // log.
  blob_set_.reset(new BlobSet(db_options_, stats_.get()));

  s = DB::Open(db_options_, dbname_, init_descs, handles, &db_);
  if (s.ok()) {
    for (size_t i = 0; i < descs.size(); i++) {
      auto handle = (*handles)[i];
      uint32_t cf_id = handle->GetID();
      std::string cf_name = handle->GetName();
      column_families.emplace(cf_id, descs[i].options);
      db_->DestroyColumnFamilyHandle(handle);
      // Replaces the provided table factory with TitanTableFactory.
      // While we need to preserve original table_factory for GetOptions.
      auto& base_table_factory = base_descs[i].options.table_factory;
      assert(base_table_factory != nullptr);
<<<<<<< HEAD
      immutable_cf_options_.emplace(cf_id,
                                    ImmutableTitanCFOptions(descs[i].options));
      mutable_cf_options_.emplace(cf_id,
                                  MutableTitanCFOptions(descs[i].options));
      base_table_factory_[cf_id] = base_table_factory;
      titan_table_factory_[cf_id] = std::make_shared<TitanTableFactory>(
          db_options_, descs[i].options, blob_manager_, &mutex_,
          blob_set_.get(), stats_.get());
      base_descs[i].options.table_factory = titan_table_factory_[cf_id];
=======
      auto titan_table_factory = std::make_shared<TitanTableFactory>(
          db_options_, descs[i].options, blob_manager_, &mutex_, vset_.get(),
          stats_.get());
      cf_info_.emplace(cf_id,
                       TitanColumnFamilyInfo(
                           {cf_name, ImmutableTitanCFOptions(descs[i].options),
                            MutableTitanCFOptions(descs[i].options),
                            base_table_factory, titan_table_factory}));
      base_descs[i].options.table_factory = titan_table_factory;
>>>>>>> 468ddc97
      // Add TableProperties for collecting statistics GC
      base_descs[i].options.table_properties_collector_factories.emplace_back(
          std::make_shared<BlobFileSizeCollectorFactory>());
    }
    handles->clear();
    s = db_->Close();
    delete db_;
  }
  if (!s.ok()) return s;

  s = blob_set_->Open(column_families);
  if (!s.ok()) return s;

  static bool has_init_background_threads = false;
  if (!has_init_background_threads) {
    auto bottom_pri_threads_num =
        env_->GetBackgroundThreads(Env::Priority::BOTTOM);
    if (!db_options_.disable_background_gc &&
        db_options_.max_background_gc > 0) {
      env_->IncBackgroundThreadsIfNeeded(
          db_options_.max_background_gc + bottom_pri_threads_num,
          Env::Priority::BOTTOM);
      assert(env_->GetBackgroundThreads(Env::Priority::BOTTOM) ==
             bottom_pri_threads_num + db_options_.max_background_gc);
    }
    has_init_background_threads = true;
  }

  s = DB::Open(db_options_, dbname_, base_descs, handles, &db_);
  if (s.ok()) {
    db_impl_ = reinterpret_cast<DBImpl*>(db_->GetRootDB());
    if (stats_.get()) {
      stats_->Initialize(column_families, db_->DefaultColumnFamily()->GetID());
    }
    ROCKS_LOG_INFO(db_options_.info_log, "Titan DB open.");
    ROCKS_LOG_HEADER(db_options_.info_log, "Titan git sha: %s",
                     titan_build_git_sha);
    db_options_.Dump(db_options_.info_log.get());
    for (auto& desc : descs) {
      ROCKS_LOG_HEADER(db_options_.info_log,
                       "Column family [%s], options:", desc.name.c_str());
      desc.options.Dump(db_options_.info_log.get());
    }
  } else {
    ROCKS_LOG_ERROR(db_options_.info_log, "Titan DB open failed: %s",
                    s.ToString().c_str());
  }
  return s;
}

Status TitanDBImpl::Close() {
  Status s;
  CloseImpl();
  if (db_) {
    s = db_->Close();
    delete db_;
    db_ = nullptr;
    db_impl_ = nullptr;
  }
  if (lock_) {
    env_->UnlockFile(lock_);
    lock_ = nullptr;
  }
  return s;
}

Status TitanDBImpl::CloseImpl() {
  {
    MutexLock l(&mutex_);
    // Although `shuting_down_` is atomic bool object, we should set it under
    // the protection of mutex_, otherwise, there maybe something wrong with it,
    // like:
    // 1, A thread: shuting_down_.load = false
    // 2, B thread: shuting_down_.store(true)
    // 3, B thread: unschedule all bg work
    // 4, A thread: schedule bg work
    shuting_down_.store(true, std::memory_order_release);
  }

  int gc_unscheduled = env_->UnSchedule(this, Env::Priority::BOTTOM);
  {
    MutexLock l(&mutex_);
    bg_gc_scheduled_ -= gc_unscheduled;
    while (bg_gc_scheduled_ > 0) {
      bg_cv_.Wait();
    }
  }

  if (thread_purge_obsolete_ != nullptr) {
    thread_purge_obsolete_->cancel();
    mutex_.Lock();
    thread_purge_obsolete_.reset();
    mutex_.Unlock();
  }

  return Status::OK();
}

Status TitanDBImpl::CreateColumnFamilies(
    const std::vector<TitanCFDescriptor>& descs,
    std::vector<ColumnFamilyHandle*>* handles) {
  std::vector<ColumnFamilyDescriptor> base_descs;
  std::vector<std::shared_ptr<TableFactory>> base_table_factory;
  std::vector<std::shared_ptr<TitanTableFactory>> titan_table_factory;
  for (auto& desc : descs) {
    ColumnFamilyOptions options = desc.options;
    // Replaces the provided table factory with TitanTableFactory.
    base_table_factory.emplace_back(options.table_factory);
    titan_table_factory.emplace_back(std::make_shared<TitanTableFactory>(
        db_options_, desc.options, blob_manager_, &mutex_, blob_set_.get(),
        stats_.get()));
    options.table_factory = titan_table_factory.back();
    base_descs.emplace_back(desc.name, options);
  }

  Status s = db_impl_->CreateColumnFamilies(base_descs, handles);
  assert(handles->size() == descs.size());

  if (s.ok()) {
    std::map<uint32_t, TitanCFOptions> column_families;
    {
      MutexLock l(&mutex_);
      for (size_t i = 0; i < descs.size(); i++) {
        ColumnFamilyHandle* handle = (*handles)[i];
        uint32_t cf_id = handle->GetID();
        column_families.emplace(cf_id, descs[i].options);
        cf_info_.emplace(
            cf_id,
            TitanColumnFamilyInfo(
                {handle->GetName(), ImmutableTitanCFOptions(descs[i].options),
                 MutableTitanCFOptions(descs[i].options), base_table_factory[i],
                 titan_table_factory[i]}));
      }
      blob_set_->AddColumnFamilies(column_families);
    }
  }
  if (s.ok()) {
    for (auto& desc : descs) {
      ROCKS_LOG_INFO(db_options_.info_log, "Created column family [%s].",
                     desc.name.c_str());
      desc.options.Dump(db_options_.info_log.get());
    }
  } else {
    std::string column_families_str;
    for (auto& desc : descs) {
      column_families_str += "[" + desc.name + "]";
    }
    ROCKS_LOG_ERROR(db_options_.info_log,
                    "Failed to create column families %s: %s",
                    column_families_str.c_str(), s.ToString().c_str());
  }
  return s;
}

Status TitanDBImpl::DropColumnFamilies(
    const std::vector<ColumnFamilyHandle*>& handles) {
  std::vector<uint32_t> column_families;
  std::string column_families_str;
  for (auto& handle : handles) {
    column_families.emplace_back(handle->GetID());
    column_families_str += "[" + handle->GetName() + "]";
  }
  Status s = db_impl_->DropColumnFamilies(handles);
  if (s.ok()) {
    MutexLock l(&mutex_);
    SequenceNumber obsolete_sequence = db_impl_->GetLatestSequenceNumber();
    s = blob_set_->DropColumnFamilies(column_families, obsolete_sequence);
  }
  if (s.ok()) {
    ROCKS_LOG_INFO(db_options_.info_log, "Dropped column families: %s",
                   column_families_str.c_str());
  } else {
    ROCKS_LOG_ERROR(db_options_.info_log,
                    "Failed to drop column families %s: %s",
                    column_families_str.c_str(), s.ToString().c_str());
  }
  return s;
}

Status TitanDBImpl::DestroyColumnFamilyHandle(
    ColumnFamilyHandle* column_family) {
  if (column_family == nullptr) {
    return Status::InvalidArgument("Column family handle is nullptr.");
  }
  auto cf_id = column_family->GetID();
  std::string cf_name = column_family->GetName();
  Status s = db_impl_->DestroyColumnFamilyHandle(column_family);

  if (s.ok()) {
    MutexLock l(&mutex_);
    // it just changes some marks and doesn't delete blob files physically.
<<<<<<< HEAD
    blob_set_->DestroyColumnFamily(cf_id);
=======
    Status destroy_status = vset_->MaybeDestroyColumnFamily(cf_id);
    // VersionSet will return NotFound status if the cf is not destroyed.
    if (destroy_status.ok()) {
      assert(cf_info_.count(cf_id) > 0);
      cf_info_.erase(cf_id);
    }
>>>>>>> 468ddc97
  }
  if (s.ok()) {
    ROCKS_LOG_INFO(db_options_.info_log, "Destroyed column family handle [%s].",
                   cf_name.c_str());
  } else {
    ROCKS_LOG_ERROR(db_options_.info_log,
                    "Failed to destroy column family handle [%s]: %s",
                    cf_name.c_str(), s.ToString().c_str());
  }
  return s;
}

Status TitanDBImpl::CompactFiles(
    const CompactionOptions& compact_options, ColumnFamilyHandle* column_family,
    const std::vector<std::string>& input_file_names, const int output_level,
    const int output_path_id, std::vector<std::string>* const output_file_names,
    CompactionJobInfo* compaction_job_info) {
  if (HasBGError()) return GetBGError();
  std::unique_ptr<CompactionJobInfo> compaction_job_info_ptr;
  if (compaction_job_info == nullptr) {
    compaction_job_info_ptr.reset(new CompactionJobInfo());
    compaction_job_info = compaction_job_info_ptr.get();
  }
  auto s = db_impl_->CompactFiles(
      compact_options, column_family, input_file_names, output_level,
      output_path_id, output_file_names, compaction_job_info);
  if (s.ok()) {
    OnCompactionCompleted(*compaction_job_info);
  }

  return s;
}

Status TitanDBImpl::Put(const rocksdb::WriteOptions& options,
                        rocksdb::ColumnFamilyHandle* column_family,
                        const rocksdb::Slice& key,
                        const rocksdb::Slice& value) {
  return HasBGError() ? GetBGError()
                      : db_->Put(options, column_family, key, value);
}

Status TitanDBImpl::Write(const rocksdb::WriteOptions& options,
                          rocksdb::WriteBatch* updates) {
  return HasBGError() ? GetBGError() : db_->Write(options, updates);
}

Status TitanDBImpl::Delete(const rocksdb::WriteOptions& options,
                           rocksdb::ColumnFamilyHandle* column_family,
                           const rocksdb::Slice& key) {
  return HasBGError() ? GetBGError() : db_->Delete(options, column_family, key);
}

Status TitanDBImpl::IngestExternalFile(
    rocksdb::ColumnFamilyHandle* column_family,
    const std::vector<std::string>& external_files,
    const rocksdb::IngestExternalFileOptions& options) {
  return HasBGError()
             ? GetBGError()
             : db_->IngestExternalFile(column_family, external_files, options);
}

Status TitanDBImpl::CompactRange(const rocksdb::CompactRangeOptions& options,
                                 rocksdb::ColumnFamilyHandle* column_family,
                                 const rocksdb::Slice* begin,
                                 const rocksdb::Slice* end) {
  return HasBGError() ? GetBGError()
                      : db_->CompactRange(options, column_family, begin, end);
}

Status TitanDBImpl::Flush(const rocksdb::FlushOptions& options,
                          rocksdb::ColumnFamilyHandle* column_family) {
  return HasBGError() ? GetBGError() : db_->Flush(options, column_family);
}

Status TitanDBImpl::Get(const ReadOptions& options, ColumnFamilyHandle* handle,
                        const Slice& key, PinnableSlice* value) {
  if (options.snapshot) {
    return GetImpl(options, handle, key, value);
  }
  ReadOptions ro(options);
  ManagedSnapshot snapshot(this);
  ro.snapshot = snapshot.snapshot();
  return GetImpl(ro, handle, key, value);
}

Status TitanDBImpl::GetImpl(const ReadOptions& options,
                            ColumnFamilyHandle* handle, const Slice& key,
                            PinnableSlice* value) {
  Status s;
  bool is_blob_index = false;
  s = db_impl_->GetImpl(options, handle, key, value, nullptr /*value_found*/,
                        nullptr /*read_callback*/, &is_blob_index);
  if (!s.ok() || !is_blob_index) return s;

  StopWatch get_sw(env_, statistics(stats_.get()), BLOB_DB_GET_MICROS);

  BlobIndex index;
  s = index.DecodeFrom(value);
  assert(s.ok());
  if (!s.ok()) return s;

  BlobRecord record;
  PinnableSlice buffer;

  mutex_.Lock();
  auto storage = blob_set_->GetBlobStorage(handle->GetID()).lock();
  mutex_.Unlock();

  {
    StopWatch read_sw(env_, statistics(stats_.get()),
                      BLOB_DB_BLOB_FILE_READ_MICROS);
    s = storage->Get(options, index, &record, &buffer);
    RecordTick(statistics(stats_.get()), BLOB_DB_NUM_KEYS_READ);
    RecordTick(statistics(stats_.get()), BLOB_DB_BLOB_FILE_BYTES_READ,
               index.blob_handle.size);
  }
  if (s.IsCorruption()) {
    ROCKS_LOG_ERROR(db_options_.info_log,
                    "Key:%s Snapshot:%" PRIu64 " GetBlobFile err:%s\n",
                    key.ToString(true).c_str(),
                    options.snapshot->GetSequenceNumber(),
                    s.ToString().c_str());
  }
  if (s.ok()) {
    value->Reset();
    value->PinSelf(record.value);
  }
  return s;
}

std::vector<Status> TitanDBImpl::MultiGet(
    const ReadOptions& options, const std::vector<ColumnFamilyHandle*>& handles,
    const std::vector<Slice>& keys, std::vector<std::string>* values) {
  auto options_copy = options;
  options_copy.total_order_seek = true;
  if (options_copy.snapshot) {
    return MultiGetImpl(options_copy, handles, keys, values);
  }
  ReadOptions ro(options_copy);
  ManagedSnapshot snapshot(this);
  ro.snapshot = snapshot.snapshot();
  return MultiGetImpl(ro, handles, keys, values);
}

std::vector<Status> TitanDBImpl::MultiGetImpl(
    const ReadOptions& options, const std::vector<ColumnFamilyHandle*>& handles,
    const std::vector<Slice>& keys, std::vector<std::string>* values) {
  std::vector<Status> res;
  res.resize(keys.size());
  values->resize(keys.size());
  for (size_t i = 0; i < keys.size(); i++) {
    auto value = &(*values)[i];
    PinnableSlice pinnable_value(value);
    res[i] = GetImpl(options, handles[i], keys[i], &pinnable_value);
    if (res[i].ok() && pinnable_value.IsPinned()) {
      value->assign(pinnable_value.data(), pinnable_value.size());
    }
  }
  return res;
}

Iterator* TitanDBImpl::NewIterator(const TitanReadOptions& options,
                                   ColumnFamilyHandle* handle) {
  TitanReadOptions options_copy = options;
  options_copy.total_order_seek = true;
  std::shared_ptr<ManagedSnapshot> snapshot;
  if (options_copy.snapshot) {
    return NewIteratorImpl(options_copy, handle, snapshot);
  }
  TitanReadOptions ro(options_copy);
  snapshot.reset(new ManagedSnapshot(this));
  ro.snapshot = snapshot->snapshot();
  return NewIteratorImpl(ro, handle, snapshot);
}

Iterator* TitanDBImpl::NewIteratorImpl(
    const TitanReadOptions& options, ColumnFamilyHandle* handle,
    std::shared_ptr<ManagedSnapshot> snapshot) {
  auto cfd = reinterpret_cast<ColumnFamilyHandleImpl*>(handle)->cfd();

  mutex_.Lock();
  auto storage = blob_set_->GetBlobStorage(handle->GetID());
  mutex_.Unlock();

  std::unique_ptr<ArenaWrappedDBIter> iter(db_impl_->NewIteratorImpl(
      options, cfd, options.snapshot->GetSequenceNumber(),
      nullptr /*read_callback*/, true /*allow_blob*/, true /*allow_refresh*/));
  return new TitanDBIterator(options, storage.lock().get(), snapshot,
                             std::move(iter), env_, stats_.get(),
                             db_options_.info_log.get());
}

Status TitanDBImpl::NewIterators(
    const TitanReadOptions& options,
    const std::vector<ColumnFamilyHandle*>& handles,
    std::vector<Iterator*>* iterators) {
  TitanReadOptions ro(options);
  ro.total_order_seek = true;
  std::shared_ptr<ManagedSnapshot> snapshot;
  if (!ro.snapshot) {
    snapshot.reset(new ManagedSnapshot(this));
    ro.snapshot = snapshot->snapshot();
  }
  iterators->clear();
  iterators->reserve(handles.size());
  for (auto& handle : handles) {
    iterators->emplace_back(NewIteratorImpl(ro, handle, snapshot));
  }
  return Status::OK();
}

const Snapshot* TitanDBImpl::GetSnapshot() { return db_->GetSnapshot(); }

void TitanDBImpl::ReleaseSnapshot(const Snapshot* snapshot) {
  // TODO:
  // We can record here whether the oldest snapshot is released.
  // If not, we can just skip the next round of purging obsolete files.
  db_->ReleaseSnapshot(snapshot);
}

Status TitanDBImpl::DeleteFilesInRanges(ColumnFamilyHandle* column_family,
                                        const RangePtr* ranges, size_t n,
                                        bool include_end) {
  TablePropertiesCollection props;
  auto cfh = reinterpret_cast<ColumnFamilyHandleImpl*>(column_family);
  auto cfd = cfh->cfd();
  Version* version = nullptr;

  // Increment the ref count
  {
    InstrumentedMutexLock l(db_impl_->mutex());
    version = cfd->current();
    version->Ref();
  }

  auto* vstorage = version->storage_info();
  for (size_t i = 0; i < n; i++) {
    auto begin = ranges[i].start, end = ranges[i].limit;
    // Get all the files within range except L0, cause `DeleteFilesInRanges`
    // would not delete the files in L0.
    for (int level = 1; level < vstorage->num_non_empty_levels(); level++) {
      if (vstorage->LevelFiles(i).empty() ||
          !vstorage->OverlapInLevel(i, begin, end)) {
        continue;
      }
      std::vector<FileMetaData*> level_files;
      InternalKey begin_storage, end_storage, *begin_key, *end_key;
      if (begin == nullptr) {
        begin_key = nullptr;
      } else {
        begin_storage.SetMinPossibleForUserKey(*begin);
        begin_key = &begin_storage;
      }
      if (end == nullptr) {
        end_key = nullptr;
      } else {
        end_storage.SetMaxPossibleForUserKey(*end);
        end_key = &end_storage;
      }

      std::vector<FileMetaData*> files;
      vstorage->GetCleanInputsWithinInterval(level, begin_key, end_key, &files,
                                             -1 /* hint_index */,
                                             nullptr /* file_index */);
      for (const auto& file_meta : files) {
        if (file_meta->being_compacted) {
          continue;
        }
        if (!include_end && end != nullptr &&
            cfd->user_comparator()->Compare(file_meta->largest.user_key(),
                                            *end) == 0) {
          continue;
        }
        auto fname =
            TableFileName(cfd->ioptions()->cf_paths, file_meta->fd.GetNumber(),
                          file_meta->fd.GetPathId());
        if (props.count(fname) == 0) {
          std::shared_ptr<const TableProperties> table_properties;
          Status s =
              version->GetTableProperties(&table_properties, file_meta, &fname);
          if (s.ok() && table_properties) {
            props.insert({fname, table_properties});
          } else {
            return s;
          }
        }
      }
    }
  }

  // Decrement the ref count
  {
    InstrumentedMutexLock l(db_impl_->mutex());
    version->Unref();
  }

  auto cf_id = column_family->GetID();
  std::map<uint64_t, uint64_t> blob_files_size;
  for (auto& collection : props) {
    auto& prop = collection.second;
    auto ucp_iter = prop->user_collected_properties.find(
        BlobFileSizeCollector::kPropertiesName);
    // this sst file doesn't contain any blob index
    if (ucp_iter == prop->user_collected_properties.end()) {
      continue;
    }
    std::map<uint64_t, uint64_t> sst_blob_files_size;
    std::string str = ucp_iter->second;
    Slice slice{str};
    if (!BlobFileSizeCollector::Decode(&slice, &sst_blob_files_size)) {
      // TODO: Should treat it as background error and make DB read-only.
      ROCKS_LOG_ERROR(db_options_.info_log,
                      "failed to decode table property, "
                      "deleted file: %s, property size: %" ROCKSDB_PRIszt ".",
                      collection.first.c_str(), str.size());
      assert(false);
      continue;
    }

    for (auto& it : sst_blob_files_size) {
      blob_files_size[it.first] += it.second;
    }
  }

  // Here could be a running compaction install a new version after obtain
  // current and before we call DeleteFilesInRange for the base DB. In this case
  // the properties we get could be inaccurate.
  // TODO: we can use the OnTableFileDeleted callback after adding table
  // property field to TableFileDeletionInfo.
  Status s =
      db_impl_->DeleteFilesInRanges(column_family, ranges, n, include_end);
  if (!s.ok()) return s;

  MutexLock l(&mutex_);
  auto bs = blob_set_->GetBlobStorage(cf_id).lock();
  if (!bs) {
    // TODO: Should treat it as background error and make DB read-only.
    ROCKS_LOG_ERROR(db_options_.info_log,
                    "Column family id:%" PRIu32 " not Found.", cf_id);
    return Status::NotFound("Column family id: " + std::to_string(cf_id) +
                            " not Found.");
  }

  uint64_t delta = 0;
  for (const auto& bfs : blob_files_size) {
    auto file = bs->FindFile(bfs.first).lock();
    if (!file) {
      // file has been gc out
      continue;
    }
    if (!file->is_obsolete()) {
      delta += bfs.second;
    }
    file->AddDiscardableSize(static_cast<uint64_t>(bfs.second));
  }
  SubStats(stats_.get(), cf_id, TitanInternalStats::LIVE_BLOB_SIZE, delta);
  bs->ComputeGCScore();

  AddToGCQueue(cf_id);
  MaybeScheduleGC();

  return s;
}

Options TitanDBImpl::GetOptions(ColumnFamilyHandle* column_family) const {
  assert(column_family != nullptr);
  Options options = db_->GetOptions(column_family);
  uint32_t cf_id = column_family->GetID();

  MutexLock l(&mutex_);
  if (cf_info_.count(cf_id) > 0) {
    options.table_factory = cf_info_.at(cf_id).base_table_factory;
  } else {
    ROCKS_LOG_ERROR(
        db_options_.info_log,
        "Failed to get original table factory for column family %s.",
        column_family->GetName().c_str());
    options.table_factory.reset();
  }
  return options;
}

Status TitanDBImpl::SetOptions(
    ColumnFamilyHandle* column_family,
    const std::unordered_map<std::string, std::string>& new_options) {
  Status s;
  auto opts = new_options;
  auto p = opts.find("blob_run_mode");
  bool set_blob_run_mode = (p != opts.end());
  TitanBlobRunMode mode = TitanBlobRunMode::kNormal;
  if (set_blob_run_mode) {
    const std::string& blob_run_mode_string = p->second;
    auto pm = blob_run_mode_string_map.find(blob_run_mode_string);
    if (pm == blob_run_mode_string_map.end()) {
      return Status::InvalidArgument("No blob_run_mode defined for " +
                                     blob_run_mode_string);
    } else {
      mode = pm->second;
      ROCKS_LOG_INFO(db_options_.info_log, "[%s] Set blob_run_mode: %s",
                     column_family->GetName().c_str(),
                     blob_run_mode_string.c_str());
    }
    opts.erase(p);
  }
  if (opts.size() > 0) {
    s = db_->SetOptions(column_family, opts);
    if (!s.ok()) {
      return s;
    }
  }
  // Make sure base db's SetOptions success before setting blob_run_mode.
  if (set_blob_run_mode) {
    uint32_t cf_id = column_family->GetID();
    {
      MutexLock l(&mutex_);
      assert(cf_info_.count(cf_id) > 0);
      TitanColumnFamilyInfo& cf_info = cf_info_[cf_id];
      cf_info.titan_table_factory->SetBlobRunMode(mode);
      cf_info.mutable_cf_options.blob_run_mode = mode;
    }
  }
  return Status::OK();
}

TitanOptions TitanDBImpl::GetTitanOptions(
    ColumnFamilyHandle* column_family) const {
  assert(column_family != nullptr);
  Options base_options = GetOptions(column_family);
  TitanOptions titan_options;
  *static_cast<TitanDBOptions*>(&titan_options) = db_options_;
  *static_cast<DBOptions*>(&titan_options) =
      static_cast<DBOptions>(base_options);
  uint32_t cf_id = column_family->GetID();
  {
    MutexLock l(&mutex_);
    assert(cf_info_.count(cf_id) > 0);
    const TitanColumnFamilyInfo& cf_info = cf_info_.at(cf_id);
    *static_cast<TitanCFOptions*>(&titan_options) = TitanCFOptions(
        static_cast<ColumnFamilyOptions>(base_options),
        cf_info.immutable_cf_options, cf_info.mutable_cf_options);
  }
  return titan_options;
}

TitanDBOptions TitanDBImpl::GetTitanDBOptions() const {
  // Titan db_options_ is not mutable after DB open.
  TitanDBOptions result = db_options_;
  *static_cast<DBOptions*>(&result) = db_impl_->GetDBOptions();
  return result;
}

bool TitanDBImpl::GetProperty(ColumnFamilyHandle* column_family,
                              const Slice& property, std::string* value) {
  assert(column_family != nullptr);
  bool s = false;
  if (stats_.get() != nullptr) {
    auto stats = stats_->internal_stats(column_family->GetID());
    if (stats != nullptr) {
      s = stats->GetStringProperty(property, value);
    }
  }
  if (s) {
    return s;
  } else {
    return db_impl_->GetProperty(column_family, property, value);
  }
}

bool TitanDBImpl::GetIntProperty(ColumnFamilyHandle* column_family,
                                 const Slice& property, uint64_t* value) {
  assert(column_family != nullptr);
  bool s = false;
  if (stats_.get() != nullptr) {
    auto stats = stats_->internal_stats(column_family->GetID());
    if (stats != nullptr) {
      s = stats->GetIntProperty(property, value);
    }
  }
  if (s) {
    return s;
  } else {
    return db_impl_->GetIntProperty(column_family, property, value);
  }
}

void TitanDBImpl::OnFlushCompleted(const FlushJobInfo& flush_job_info) {
  const auto& tps = flush_job_info.table_properties;
  auto ucp_iter = tps.user_collected_properties.find(
      BlobFileSizeCollector::kPropertiesName);
  // sst file doesn't contain any blob index
  if (ucp_iter == tps.user_collected_properties.end()) {
    return;
  }
  std::map<uint64_t, uint64_t> blob_files_size;
  Slice src{ucp_iter->second};
  if (!BlobFileSizeCollector::Decode(&src, &blob_files_size)) {
    // TODO: Should treat it as background error and make DB read-only.
    ROCKS_LOG_ERROR(db_options_.info_log,
                    "OnFlushCompleted[%d]: failed to decode table property, "
                    "property size: %" ROCKSDB_PRIszt ".",
                    flush_job_info.job_id, ucp_iter->second.size());
    assert(false);
  }
  assert(!blob_files_size.empty());
  std::set<uint64_t> outputs;
  for (const auto f : blob_files_size) {
    outputs.insert(f.first);
  }

  {
    MutexLock l(&mutex_);
    auto blob_storage = blob_set_->GetBlobStorage(flush_job_info.cf_id).lock();
    if (!blob_storage) {
      // TODO: Should treat it as background error and make DB read-only.
      ROCKS_LOG_ERROR(db_options_.info_log,
                      "OnFlushCompleted[%d]: Column family id: %" PRIu32
                      " Not Found.",
                      flush_job_info.job_id, flush_job_info.cf_id);
      assert(false);
      return;
    }
    for (const auto& file_number : outputs) {
      auto file = blob_storage->FindFile(file_number).lock();
      // This file maybe output of a gc job, and it's been gced out.
      if (!file) {
        continue;
      }
      ROCKS_LOG_INFO(db_options_.info_log,
                     "OnFlushCompleted[%d]: output blob file %" PRIu64 ".",
                     flush_job_info.job_id, file->file_number());
      file->FileStateTransit(BlobFileMeta::FileEvent::kFlushCompleted);
    }
  }
}

void TitanDBImpl::OnCompactionCompleted(
    const CompactionJobInfo& compaction_job_info) {
  if (!compaction_job_info.status.ok()) {
    // TODO: Clean up blob file generated by the failed compaction.
    return;
  }
  std::map<uint64_t, int64_t> blob_files_size;
  std::set<uint64_t> outputs;
  std::set<uint64_t> inputs;
  auto calc_bfs = [&](const std::vector<std::string>& files, int coefficient,
                      bool output) {
    for (const auto& file : files) {
      auto tp_iter = compaction_job_info.table_properties.find(file);
      if (tp_iter == compaction_job_info.table_properties.end()) {
        if (output) {
          ROCKS_LOG_WARN(
              db_options_.info_log,
              "OnCompactionCompleted[%d]: No table properties for file %s.",
              compaction_job_info.job_id, file.c_str());
        }
        continue;
      }
      auto ucp_iter = tp_iter->second->user_collected_properties.find(
          BlobFileSizeCollector::kPropertiesName);
      // this sst file doesn't contain any blob index
      if (ucp_iter == tp_iter->second->user_collected_properties.end()) {
        continue;
      }
      std::map<uint64_t, uint64_t> input_blob_files_size;
      std::string s = ucp_iter->second;
      Slice slice{s};
      if (!BlobFileSizeCollector::Decode(&slice, &input_blob_files_size)) {
        // TODO: Should treat it as background error and make DB read-only.
        ROCKS_LOG_ERROR(
            db_options_.info_log,
            "OnCompactionCompleted[%d]: failed to decode table property, "
            "compaction file: %s, property size: %" ROCKSDB_PRIszt ".",
            compaction_job_info.job_id, file.c_str(), s.size());
        assert(false);
        continue;
      }
      for (const auto& input_bfs : input_blob_files_size) {
        if (output) {
          if (inputs.find(input_bfs.first) == inputs.end()) {
            outputs.insert(input_bfs.first);
          }
        } else {
          inputs.insert(input_bfs.first);
        }
        auto bfs_iter = blob_files_size.find(input_bfs.first);
        if (bfs_iter == blob_files_size.end()) {
          blob_files_size[input_bfs.first] = coefficient * input_bfs.second;
        } else {
          bfs_iter->second += coefficient * input_bfs.second;
        }
      }
    }
  };

  calc_bfs(compaction_job_info.input_files, -1, false);
  calc_bfs(compaction_job_info.output_files, 1, true);

  {
    MutexLock l(&mutex_);
    auto bs = blob_set_->GetBlobStorage(compaction_job_info.cf_id).lock();
    if (!bs) {
      // TODO: Should treat it as background error and make DB read-only.
      ROCKS_LOG_ERROR(db_options_.info_log,
                      "OnCompactionCompleted[%d] Column family id:%" PRIu32
                      " not Found.",
                      compaction_job_info.job_id, compaction_job_info.cf_id);
      return;
    }
    for (const auto& file_number : outputs) {
      auto file = bs->FindFile(file_number).lock();
      if (!file) {
        // TODO: Should treat it as background error and make DB read-only.
        ROCKS_LOG_ERROR(
            db_options_.info_log,
            "OnCompactionCompleted[%d]: Failed to get file %" PRIu64,
            compaction_job_info.job_id, file_number);
        assert(false);
        return;
      }
      ROCKS_LOG_INFO(
          db_options_.info_log,
          "OnCompactionCompleted[%d]: compaction output blob file %" PRIu64 ".",
          compaction_job_info.job_id, file->file_number());
      file->FileStateTransit(BlobFileMeta::FileEvent::kCompactionCompleted);
    }

    uint64_t delta = 0;
    for (const auto& bfs : blob_files_size) {
      // blob file size < 0 means discardable size > 0
      if (bfs.second >= 0) {
        continue;
      }
      auto file = bs->FindFile(bfs.first).lock();
      if (!file) {
        // file has been gc out
        continue;
      }
      if (!file->is_obsolete()) {
        delta += -bfs.second;
      }
      file->AddDiscardableSize(static_cast<uint64_t>(-bfs.second));
    }
    SubStats(stats_.get(), compaction_job_info.cf_id,
             TitanInternalStats::LIVE_BLOB_SIZE, delta);
    bs->ComputeGCScore();

    AddToGCQueue(compaction_job_info.cf_id);
    MaybeScheduleGC();
  }
}

Status TitanDBImpl::SetBGError(const Status& s) {
  if (s.ok()) return s;
  mutex_.AssertHeld();
  Status bg_err = s;
  if (!db_options_.listeners.empty()) {
    // TODO(@jiayu) : check if mutex_ is freeable for future use case
    mutex_.Unlock();
    for (auto& listener : db_options_.listeners) {
      listener->OnBackgroundError(BackgroundErrorReason::kCompaction, &bg_err);
    }
    mutex_.Lock();
  }
  if (!bg_err.ok()) {
    bg_error_ = bg_err;
    has_bg_error_.store(true);
  }
  return bg_err;
}

void TitanDBImpl::DumpStats() {
  if (stats_ == nullptr) {
    return;
  }
  LogBuffer log_buffer(InfoLogLevel::HEADER_LEVEL, db_options_.info_log.get());
  {
    MutexLock l(&mutex_);
    for (auto& cf : cf_info_) {
      TitanInternalStats* internal_stats = stats_->internal_stats(cf.first);
      if (internal_stats == nullptr) {
        ROCKS_LOG_WARN(db_options_.info_log,
                       "Column family [%s] missing internal stats.",
                       cf.second.name.c_str());
        continue;
      }
      LogToBuffer(&log_buffer, "Titan internal stats for column family [%s]:",
                  cf.second.name.c_str());
      internal_stats->DumpAndResetInternalOpStats(&log_buffer);
    }
  }
  log_buffer.FlushBufferToLog();
}

}  // namespace titandb
}  // namespace rocksdb<|MERGE_RESOLUTION|>--- conflicted
+++ resolved
@@ -226,27 +226,15 @@
       // While we need to preserve original table_factory for GetOptions.
       auto& base_table_factory = base_descs[i].options.table_factory;
       assert(base_table_factory != nullptr);
-<<<<<<< HEAD
-      immutable_cf_options_.emplace(cf_id,
-                                    ImmutableTitanCFOptions(descs[i].options));
-      mutable_cf_options_.emplace(cf_id,
-                                  MutableTitanCFOptions(descs[i].options));
-      base_table_factory_[cf_id] = base_table_factory;
-      titan_table_factory_[cf_id] = std::make_shared<TitanTableFactory>(
+      auto titan_table_factory = std::make_shared<TitanTableFactory>(
           db_options_, descs[i].options, blob_manager_, &mutex_,
           blob_set_.get(), stats_.get());
-      base_descs[i].options.table_factory = titan_table_factory_[cf_id];
-=======
-      auto titan_table_factory = std::make_shared<TitanTableFactory>(
-          db_options_, descs[i].options, blob_manager_, &mutex_, vset_.get(),
-          stats_.get());
       cf_info_.emplace(cf_id,
                        TitanColumnFamilyInfo(
                            {cf_name, ImmutableTitanCFOptions(descs[i].options),
                             MutableTitanCFOptions(descs[i].options),
                             base_table_factory, titan_table_factory}));
       base_descs[i].options.table_factory = titan_table_factory;
->>>>>>> 468ddc97
       // Add TableProperties for collecting statistics GC
       base_descs[i].options.table_properties_collector_factories.emplace_back(
           std::make_shared<BlobFileSizeCollectorFactory>());
@@ -438,16 +426,12 @@
   if (s.ok()) {
     MutexLock l(&mutex_);
     // it just changes some marks and doesn't delete blob files physically.
-<<<<<<< HEAD
-    blob_set_->DestroyColumnFamily(cf_id);
-=======
-    Status destroy_status = vset_->MaybeDestroyColumnFamily(cf_id);
+    Status destroy_status = blob_set_->MaybeDestroyColumnFamily(cf_id);
     // VersionSet will return NotFound status if the cf is not destroyed.
     if (destroy_status.ok()) {
       assert(cf_info_.count(cf_id) > 0);
       cf_info_.erase(cf_id);
     }
->>>>>>> 468ddc97
   }
   if (s.ok()) {
     ROCKS_LOG_INFO(db_options_.info_log, "Destroyed column family handle [%s].",
