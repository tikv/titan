#include "db_impl.h"

#ifndef __STDC_FORMAT_MACROS
#define __STDC_FORMAT_MACROS
#endif

#include <inttypes.h>

#include "logging/log_buffer.h"
#include "port/port.h"
#include "util/autovector.h"

#include "base_db_listener.h"
#include "blob_file_builder.h"
#include "blob_file_iterator.h"
#include "blob_file_size_collector.h"
#include "blob_gc.h"
#include "db_iter.h"
#include "table_factory.h"
#include "titan_build_version.h"

namespace rocksdb {
namespace titandb {

class TitanDBImpl::FileManager : public BlobFileManager {
 public:
  FileManager(TitanDBImpl* db) : db_(db) {}

  Status NewFile(std::unique_ptr<BlobFileHandle>* handle) override {
    auto number = db_->vset_->NewFileNumber();
    auto name = BlobFileName(db_->dirname_, number);

    Status s;
    std::unique_ptr<WritableFileWriter> file;
    {
      std::unique_ptr<WritableFile> f;
      s = db_->env_->NewWritableFile(name, &f, db_->env_options_);
      if (!s.ok()) return s;
      file.reset(new WritableFileWriter(std::move(f), name, db_->env_options_));
    }

    handle->reset(new FileHandle(number, name, std::move(file)));
    {
      MutexLock l(&db_->mutex_);
      db_->pending_outputs_.insert(number);
    }
    return s;
  }

  Status BatchFinishFiles(
      uint32_t cf_id,
      const std::vector<std::pair<std::shared_ptr<BlobFileMeta>,
                                  std::unique_ptr<BlobFileHandle>>>& files)
      override {
    Status s;
    VersionEdit edit;
    edit.SetColumnFamilyID(cf_id);
    for (auto& file : files) {
      RecordTick(db_->stats_.get(), BLOB_DB_BLOB_FILE_SYNCED);
      {
        StopWatch sync_sw(db_->env_, statistics(db_->stats_.get()),
                          BLOB_DB_BLOB_FILE_SYNC_MICROS);
        s = file.second->GetFile()->Sync(false);
      }
      if (s.ok()) {
        s = file.second->GetFile()->Close();
      }
      if (!s.ok()) return s;

      ROCKS_LOG_INFO(db_->db_options_.info_log,
                     "Titan adding blob file [%" PRIu64 "]",
                     file.first->file_number());
      edit.AddBlobFile(file.first);
    }

    {
      MutexLock l(&db_->mutex_);
      s = db_->vset_->LogAndApply(edit);
      if (!s.ok()) {
        db_->SetBGError(s);
      }
      for (const auto& file : files)
        db_->pending_outputs_.erase(file.second->GetNumber());
    }
    return s;
  }

  Status BatchDeleteFiles(
      const std::vector<std::unique_ptr<BlobFileHandle>>& handles) override {
    Status s;
    uint64_t file_size = 0;
    for (auto& handle : handles) {
      s = db_->env_->DeleteFile(handle->GetName());
      file_size += handle->GetFile()->GetFileSize();
    }
    {
      MutexLock l(&db_->mutex_);
      for (const auto& handle : handles)
        db_->pending_outputs_.erase(handle->GetNumber());
    }
    return s;
  }

 private:
  class FileHandle : public BlobFileHandle {
   public:
    FileHandle(uint64_t number, const std::string& name,
               std::unique_ptr<WritableFileWriter> file)
        : number_(number), name_(name), file_(std::move(file)) {}

    uint64_t GetNumber() const override { return number_; }

    const std::string& GetName() const override { return name_; }

    WritableFileWriter* GetFile() const override { return file_.get(); }

   private:
    uint64_t number_;
    std::string name_;
    std::unique_ptr<WritableFileWriter> file_;
  };

  TitanDBImpl* db_;
};

TitanDBImpl::TitanDBImpl(const TitanDBOptions& options,
                         const std::string& dbname)
    : bg_cv_(&mutex_),
      dbname_(dbname),
      env_(options.env),
      env_options_(options),
      db_options_(options) {
  if (db_options_.dirname.empty()) {
    db_options_.dirname = dbname_ + "/titandb";
  }
  dirname_ = db_options_.dirname;
  if (db_options_.statistics != nullptr) {
    stats_.reset(new TitanStats(db_options_.statistics.get()));
  }
  blob_manager_.reset(new FileManager(this));
}

TitanDBImpl::~TitanDBImpl() { Close(); }

void TitanDBImpl::StartBackgroundTasks() {
  if (thread_purge_obsolete_ == nullptr) {
    thread_purge_obsolete_.reset(new rocksdb::RepeatableThread(
        [this]() { TitanDBImpl::PurgeObsoleteFiles(); }, "titanbg", env_,
        db_options_.purge_obsolete_files_period_sec * 1000 * 1000));
  }
  if (thread_dump_stats_ == nullptr &&
      db_options_.titan_stats_dump_period_sec > 0) {
    thread_dump_stats_.reset(new rocksdb::RepeatableThread(
        [this]() { TitanDBImpl::DumpStats(); }, "titanst", env_,
        db_options_.titan_stats_dump_period_sec * 1000 * 1000));
  }
}

Status TitanDBImpl::ValidateOptions(
    const TitanDBOptions& options,
    const std::vector<TitanCFDescriptor>& column_families) const {
  if (options.purge_obsolete_files_period_sec == 0) {
    return Status::InvalidArgument(
        "Require non-zero purge_obsolete_files_period_sec");
  }
  for (const auto& cf : column_families) {
    if (cf.options.level_merge &&
        !cf.options.level_compaction_dynamic_level_bytes) {
      return Status::InvalidArgument(
          "Require enabling level_compaction_dynamic_level_bytes for "
          "level_merge");
    }
  }
  return Status::OK();
}

Status TitanDBImpl::Open(const std::vector<TitanCFDescriptor>& descs,
                         std::vector<ColumnFamilyHandle*>* handles) {
  Status s = ValidateOptions(db_options_, descs);
  if (!s.ok()) {
    return s;
  }
  // Sets up directories for base DB and Titan.
  s = env_->CreateDirIfMissing(dbname_);
  if (!s.ok()) return s;
  if (!db_options_.info_log) {
    s = CreateLoggerFromOptions(dbname_, db_options_, &db_options_.info_log);
    if (!s.ok()) return s;
  }
  s = env_->CreateDirIfMissing(dirname_);
  if (!s.ok()) return s;
  s = env_->LockFile(LockFileName(dirname_), &lock_);
  if (!s.ok()) return s;

  // Descriptors for initial DB open to get CF ids.
  std::vector<ColumnFamilyDescriptor> init_descs;
  // Descriptors for actually open DB.
  std::vector<ColumnFamilyDescriptor> base_descs;
  for (auto& desc : descs) {
    init_descs.emplace_back(desc.name, desc.options);
    base_descs.emplace_back(desc.name, desc.options);
  }
  std::map<uint32_t, TitanCFOptions> column_families;

  // Opens the base DB first to collect the column families information
  //
  // Disable compaction at this point because we haven't add table properties
  // collector. A compaction can generate a SST file without blob size table
  // property. A later compaction after Titan DB open can cause crash because
  // OnCompactionCompleted use table property to discover blob files generated
  // by the compaction, and get confused by missing property.
  //
  // We also avoid flush here because we haven't replaced the table factory
  // yet, but rocksdb may still flush if memtable is full. This is fine though,
  // since values in memtable are raw values.
  for (auto& desc : init_descs) {
    desc.options.disable_auto_compactions = true;
  }
  db_options_.avoid_flush_during_recovery = true;
  // Add EventListener to collect statistics for GC
  db_options_.listeners.emplace_back(std::make_shared<BaseDbListener>(this));
  // Note that info log is initialized after `CreateLoggerFromOptions`,
  // so new `VersionSet` here but not in constructor is to get a proper info
  // log.
  vset_.reset(new VersionSet(db_options_, stats_.get()));

  s = DB::Open(db_options_, dbname_, init_descs, handles, &db_);
  if (s.ok()) {
    for (size_t i = 0; i < descs.size(); i++) {
      auto handle = (*handles)[i];
      uint32_t cf_id = handle->GetID();
      std::string cf_name = handle->GetName();
      column_families.emplace(cf_id, descs[i].options);
      db_->DestroyColumnFamilyHandle(handle);
      // Replaces the provided table factory with TitanTableFactory.
      // While we need to preserve original table_factory for GetOptions.
      auto& base_table_factory = base_descs[i].options.table_factory;
      assert(base_table_factory != nullptr);
      auto titan_table_factory = std::make_shared<TitanTableFactory>(
          db_options_, descs[i].options, blob_manager_, &mutex_, vset_.get(),
          stats_.get());
      cf_info_.emplace(cf_id,
                       TitanColumnFamilyInfo(
                           {cf_name, ImmutableTitanCFOptions(descs[i].options),
                            MutableTitanCFOptions(descs[i].options),
                            base_table_factory, titan_table_factory}));
      base_descs[i].options.table_factory = titan_table_factory;
      // Add TableProperties for collecting statistics GC
      base_descs[i].options.table_properties_collector_factories.emplace_back(
          std::make_shared<BlobFileSizeCollectorFactory>());
    }
    handles->clear();
    s = db_->Close();
    delete db_;
    db_ = nullptr;
  }
  if (!s.ok()) return s;

  s = vset_->Open(column_families);
  if (!s.ok()) return s;

  static bool has_init_background_threads = false;
  if (!has_init_background_threads) {
    auto bottom_pri_threads_num =
        env_->GetBackgroundThreads(Env::Priority::BOTTOM);
    if (!db_options_.disable_background_gc &&
        db_options_.max_background_gc > 0) {
      env_->IncBackgroundThreadsIfNeeded(
          db_options_.max_background_gc + bottom_pri_threads_num,
          Env::Priority::BOTTOM);
      assert(env_->GetBackgroundThreads(Env::Priority::BOTTOM) ==
             bottom_pri_threads_num + db_options_.max_background_gc);
    }
    has_init_background_threads = true;
  }

  s = DB::Open(db_options_, dbname_, base_descs, handles, &db_);
  if (s.ok()) {
    db_impl_ = reinterpret_cast<DBImpl*>(db_->GetRootDB());
    if (stats_.get()) {
      stats_->Initialize(column_families);
    }
    ROCKS_LOG_INFO(db_options_.info_log, "Titan DB open.");
    ROCKS_LOG_HEADER(db_options_.info_log, "Titan git sha: %s",
                     titan_build_git_sha);
    db_options_.Dump(db_options_.info_log.get());
    for (auto& desc : descs) {
      ROCKS_LOG_HEADER(db_options_.info_log,
                       "Column family [%s], options:", desc.name.c_str());
      desc.options.Dump(db_options_.info_log.get());
    }
  } else {
    ROCKS_LOG_ERROR(db_options_.info_log, "Titan DB open failed: %s",
                    s.ToString().c_str());
  }
  return s;
}

Status TitanDBImpl::Close() {
  Status s;
  CloseImpl();
  if (db_) {
    s = db_->Close();
    delete db_;
    db_ = nullptr;
    db_impl_ = nullptr;
  }
  if (lock_) {
    env_->UnlockFile(lock_);
    lock_ = nullptr;
  }
  return s;
}

Status TitanDBImpl::CloseImpl() {
  {
    MutexLock l(&mutex_);
    // Although `shuting_down_` is atomic bool object, we should set it under
    // the protection of mutex_, otherwise, there maybe something wrong with it,
    // like:
    // 1, A thread: shuting_down_.load = false
    // 2, B thread: shuting_down_.store(true)
    // 3, B thread: unschedule all bg work
    // 4, A thread: schedule bg work
    shuting_down_.store(true, std::memory_order_release);
  }

  int gc_unscheduled = env_->UnSchedule(this, Env::Priority::BOTTOM);
  {
    MutexLock l(&mutex_);
    bg_gc_scheduled_ -= gc_unscheduled;
    while (bg_gc_scheduled_ > 0) {
      bg_cv_.Wait();
    }
  }

  if (thread_purge_obsolete_ != nullptr) {
    thread_purge_obsolete_->cancel();
    mutex_.Lock();
    thread_purge_obsolete_.reset();
    mutex_.Unlock();
  }

  return Status::OK();
}

Status TitanDBImpl::CreateColumnFamilies(
    const std::vector<TitanCFDescriptor>& descs,
    std::vector<ColumnFamilyHandle*>* handles) {
  std::vector<ColumnFamilyDescriptor> base_descs;
  std::vector<std::shared_ptr<TableFactory>> base_table_factory;
  std::vector<std::shared_ptr<TitanTableFactory>> titan_table_factory;
  for (auto& desc : descs) {
    ColumnFamilyOptions options = desc.options;
    // Replaces the provided table factory with TitanTableFactory.
    base_table_factory.emplace_back(options.table_factory);
    titan_table_factory.emplace_back(std::make_shared<TitanTableFactory>(
        db_options_, desc.options, blob_manager_, &mutex_, vset_.get(),
        stats_.get()));
    options.table_factory = titan_table_factory.back();
    base_descs.emplace_back(desc.name, options);
  }

  Status s = db_impl_->CreateColumnFamilies(base_descs, handles);
  assert(handles->size() == descs.size());

  if (s.ok()) {
    std::map<uint32_t, TitanCFOptions> column_families;
    {
      MutexLock l(&mutex_);
      for (size_t i = 0; i < descs.size(); i++) {
        ColumnFamilyHandle* handle = (*handles)[i];
        uint32_t cf_id = handle->GetID();
        column_families.emplace(cf_id, descs[i].options);
        cf_info_.emplace(
            cf_id,
            TitanColumnFamilyInfo(
                {handle->GetName(), ImmutableTitanCFOptions(descs[i].options),
                 MutableTitanCFOptions(descs[i].options), base_table_factory[i],
                 titan_table_factory[i]}));
      }
      vset_->AddColumnFamilies(column_families);
    }
  }
  if (s.ok()) {
    for (auto& desc : descs) {
      ROCKS_LOG_INFO(db_options_.info_log, "Created column family [%s].",
                     desc.name.c_str());
      desc.options.Dump(db_options_.info_log.get());
    }
  } else {
    std::string column_families_str;
    for (auto& desc : descs) {
      column_families_str += "[" + desc.name + "]";
    }
    ROCKS_LOG_ERROR(db_options_.info_log,
                    "Failed to create column families %s: %s",
                    column_families_str.c_str(), s.ToString().c_str());
  }
  return s;
}

Status TitanDBImpl::DropColumnFamilies(
    const std::vector<ColumnFamilyHandle*>& handles) {
  std::vector<uint32_t> column_families;
  std::string column_families_str;
  for (auto& handle : handles) {
    column_families.emplace_back(handle->GetID());
    column_families_str += "[" + handle->GetName() + "]";
  }
  Status s = db_impl_->DropColumnFamilies(handles);
  if (s.ok()) {
    MutexLock l(&mutex_);
    SequenceNumber obsolete_sequence = db_impl_->GetLatestSequenceNumber();
    s = vset_->DropColumnFamilies(column_families, obsolete_sequence);
  }
  if (s.ok()) {
    ROCKS_LOG_INFO(db_options_.info_log, "Dropped column families: %s",
                   column_families_str.c_str());
  } else {
    ROCKS_LOG_ERROR(db_options_.info_log,
                    "Failed to drop column families %s: %s",
                    column_families_str.c_str(), s.ToString().c_str());
  }
  return s;
}

Status TitanDBImpl::DestroyColumnFamilyHandle(
    ColumnFamilyHandle* column_family) {
  if (column_family == nullptr) {
    return Status::InvalidArgument("Column family handle is nullptr.");
  }
  auto cf_id = column_family->GetID();
  std::string cf_name = column_family->GetName();
  Status s = db_impl_->DestroyColumnFamilyHandle(column_family);

  if (s.ok()) {
    MutexLock l(&mutex_);
    // it just changes some marks and doesn't delete blob files physically.
    Status destroy_status = vset_->MaybeDestroyColumnFamily(cf_id);
    // VersionSet will return NotFound status if the cf is not destroyed.
    if (destroy_status.ok()) {
      assert(cf_info_.count(cf_id) > 0);
      cf_info_.erase(cf_id);
    }
  }
  if (s.ok()) {
    ROCKS_LOG_INFO(db_options_.info_log, "Destroyed column family handle [%s].",
                   cf_name.c_str());
  } else {
    ROCKS_LOG_ERROR(db_options_.info_log,
                    "Failed to destroy column family handle [%s]: %s",
                    cf_name.c_str(), s.ToString().c_str());
  }
  return s;
}

Status TitanDBImpl::CompactFiles(
    const CompactionOptions& compact_options, ColumnFamilyHandle* column_family,
    const std::vector<std::string>& input_file_names, const int output_level,
    const int output_path_id, std::vector<std::string>* const output_file_names,
    CompactionJobInfo* compaction_job_info) {
  if (HasBGError()) return GetBGError();
  std::unique_ptr<CompactionJobInfo> compaction_job_info_ptr;
  if (compaction_job_info == nullptr) {
    compaction_job_info_ptr.reset(new CompactionJobInfo());
    compaction_job_info = compaction_job_info_ptr.get();
  }
  auto s = db_impl_->CompactFiles(
      compact_options, column_family, input_file_names, output_level,
      output_path_id, output_file_names, compaction_job_info);
  if (s.ok()) {
    OnCompactionCompleted(*compaction_job_info);
  }

  return s;
}

Status TitanDBImpl::Put(const rocksdb::WriteOptions& options,
                        rocksdb::ColumnFamilyHandle* column_family,
                        const rocksdb::Slice& key,
                        const rocksdb::Slice& value) {
  return HasBGError() ? GetBGError()
                      : db_->Put(options, column_family, key, value);
}

Status TitanDBImpl::Write(const rocksdb::WriteOptions& options,
                          rocksdb::WriteBatch* updates) {
  return HasBGError() ? GetBGError() : db_->Write(options, updates);
}

Status TitanDBImpl::Delete(const rocksdb::WriteOptions& options,
                           rocksdb::ColumnFamilyHandle* column_family,
                           const rocksdb::Slice& key) {
  return HasBGError() ? GetBGError() : db_->Delete(options, column_family, key);
}

Status TitanDBImpl::IngestExternalFile(
    rocksdb::ColumnFamilyHandle* column_family,
    const std::vector<std::string>& external_files,
    const rocksdb::IngestExternalFileOptions& options) {
  return HasBGError()
             ? GetBGError()
             : db_->IngestExternalFile(column_family, external_files, options);
}

Status TitanDBImpl::CompactRange(const rocksdb::CompactRangeOptions& options,
                                 rocksdb::ColumnFamilyHandle* column_family,
                                 const rocksdb::Slice* begin,
                                 const rocksdb::Slice* end) {
  return HasBGError() ? GetBGError()
                      : db_->CompactRange(options, column_family, begin, end);
}

Status TitanDBImpl::Flush(const rocksdb::FlushOptions& options,
                          rocksdb::ColumnFamilyHandle* column_family) {
  return HasBGError() ? GetBGError() : db_->Flush(options, column_family);
}

Status TitanDBImpl::Get(const ReadOptions& options, ColumnFamilyHandle* handle,
                        const Slice& key, PinnableSlice* value) {
  if (options.snapshot) {
    return GetImpl(options, handle, key, value);
  }
  ReadOptions ro(options);
  ManagedSnapshot snapshot(this);
  ro.snapshot = snapshot.snapshot();
  return GetImpl(ro, handle, key, value);
}

Status TitanDBImpl::GetImpl(const ReadOptions& options,
                            ColumnFamilyHandle* handle, const Slice& key,
                            PinnableSlice* value) {
  Status s;
  bool is_blob_index = false;
  s = db_impl_->GetImpl(options, handle, key, value, nullptr /*value_found*/,
                        nullptr /*read_callback*/, &is_blob_index);
  if (!s.ok() || !is_blob_index) return s;

  StopWatch get_sw(env_, statistics(stats_.get()), BLOB_DB_GET_MICROS);

  BlobIndex index;
  s = index.DecodeFrom(value);
  assert(s.ok());
  if (!s.ok()) return s;

  BlobRecord record;
  PinnableSlice buffer;

  mutex_.Lock();
  auto storage = vset_->GetBlobStorage(handle->GetID()).lock();
  mutex_.Unlock();

  {
    StopWatch read_sw(env_, statistics(stats_.get()),
                      BLOB_DB_BLOB_FILE_READ_MICROS);
    s = storage->Get(options, index, &record, &buffer);
    RecordTick(stats_.get(), BLOB_DB_NUM_KEYS_READ);
    RecordTick(stats_.get(), BLOB_DB_BLOB_FILE_BYTES_READ,
               index.blob_handle.size);
  }
  if (s.IsCorruption()) {
    ROCKS_LOG_ERROR(db_options_.info_log,
                    "Key:%s Snapshot:%" PRIu64 " GetBlobFile err:%s\n",
                    key.ToString(true).c_str(),
                    options.snapshot->GetSequenceNumber(),
                    s.ToString().c_str());
  }
  if (s.ok()) {
    value->Reset();
    value->PinSelf(record.value);
  }
  return s;
}

std::vector<Status> TitanDBImpl::MultiGet(
    const ReadOptions& options, const std::vector<ColumnFamilyHandle*>& handles,
    const std::vector<Slice>& keys, std::vector<std::string>* values) {
  auto options_copy = options;
  options_copy.total_order_seek = true;
  if (options_copy.snapshot) {
    return MultiGetImpl(options_copy, handles, keys, values);
  }
  ReadOptions ro(options_copy);
  ManagedSnapshot snapshot(this);
  ro.snapshot = snapshot.snapshot();
  return MultiGetImpl(ro, handles, keys, values);
}

std::vector<Status> TitanDBImpl::MultiGetImpl(
    const ReadOptions& options, const std::vector<ColumnFamilyHandle*>& handles,
    const std::vector<Slice>& keys, std::vector<std::string>* values) {
  std::vector<Status> res;
  res.resize(keys.size());
  values->resize(keys.size());
  for (size_t i = 0; i < keys.size(); i++) {
    auto value = &(*values)[i];
    PinnableSlice pinnable_value(value);
    res[i] = GetImpl(options, handles[i], keys[i], &pinnable_value);
    if (res[i].ok() && pinnable_value.IsPinned()) {
      value->assign(pinnable_value.data(), pinnable_value.size());
    }
  }
  return res;
}

Iterator* TitanDBImpl::NewIterator(const TitanReadOptions& options,
                                   ColumnFamilyHandle* handle) {
  TitanReadOptions options_copy = options;
  options_copy.total_order_seek = true;
  std::shared_ptr<ManagedSnapshot> snapshot;
  if (options_copy.snapshot) {
    return NewIteratorImpl(options_copy, handle, snapshot);
  }
  TitanReadOptions ro(options_copy);
  snapshot.reset(new ManagedSnapshot(this));
  ro.snapshot = snapshot->snapshot();
  return NewIteratorImpl(ro, handle, snapshot);
}

Iterator* TitanDBImpl::NewIteratorImpl(
    const TitanReadOptions& options, ColumnFamilyHandle* handle,
    std::shared_ptr<ManagedSnapshot> snapshot) {
  auto cfd = reinterpret_cast<ColumnFamilyHandleImpl*>(handle)->cfd();

  mutex_.Lock();
  auto storage = vset_->GetBlobStorage(handle->GetID());
  mutex_.Unlock();

  std::unique_ptr<ArenaWrappedDBIter> iter(db_impl_->NewIteratorImpl(
      options, cfd, options.snapshot->GetSequenceNumber(),
      nullptr /*read_callback*/, true /*allow_blob*/, true /*allow_refresh*/));
  return new TitanDBIterator(options, storage.lock().get(), snapshot,
                             std::move(iter), env_, stats_.get(),
                             db_options_.info_log.get());
}

Status TitanDBImpl::NewIterators(
    const TitanReadOptions& options,
    const std::vector<ColumnFamilyHandle*>& handles,
    std::vector<Iterator*>* iterators) {
  TitanReadOptions ro(options);
  ro.total_order_seek = true;
  std::shared_ptr<ManagedSnapshot> snapshot;
  if (!ro.snapshot) {
    snapshot.reset(new ManagedSnapshot(this));
    ro.snapshot = snapshot->snapshot();
  }
  iterators->clear();
  iterators->reserve(handles.size());
  for (auto& handle : handles) {
    iterators->emplace_back(NewIteratorImpl(ro, handle, snapshot));
  }
  return Status::OK();
}

const Snapshot* TitanDBImpl::GetSnapshot() { return db_->GetSnapshot(); }

void TitanDBImpl::ReleaseSnapshot(const Snapshot* snapshot) {
  // TODO:
  // We can record here whether the oldest snapshot is released.
  // If not, we can just skip the next round of purging obsolete files.
  db_->ReleaseSnapshot(snapshot);
}

Status TitanDBImpl::DeleteFilesInRanges(ColumnFamilyHandle* column_family,
                                        const RangePtr* ranges, size_t n,
                                        bool include_end) {
  TablePropertiesCollection props;
  auto cfh = reinterpret_cast<ColumnFamilyHandleImpl*>(column_family);
  auto cfd = cfh->cfd();
  Version* version = nullptr;

  // Increment the ref count
  {
    InstrumentedMutexLock l(db_impl_->mutex());
    version = cfd->current();
    version->Ref();
  }

  auto* vstorage = version->storage_info();
  for (size_t i = 0; i < n; i++) {
    auto begin = ranges[i].start, end = ranges[i].limit;
    // Get all the files within range except L0, cause `DeleteFilesInRanges`
    // would not delete the files in L0.
    for (int level = 1; level < vstorage->num_non_empty_levels(); level++) {
      if (vstorage->LevelFiles(i).empty() ||
          !vstorage->OverlapInLevel(i, begin, end)) {
        continue;
      }
      std::vector<FileMetaData*> level_files;
      InternalKey begin_storage, end_storage, *begin_key, *end_key;
      if (begin == nullptr) {
        begin_key = nullptr;
      } else {
        begin_storage.SetMinPossibleForUserKey(*begin);
        begin_key = &begin_storage;
      }
      if (end == nullptr) {
        end_key = nullptr;
      } else {
        end_storage.SetMaxPossibleForUserKey(*end);
        end_key = &end_storage;
      }

      std::vector<FileMetaData*> files;
      vstorage->GetCleanInputsWithinInterval(level, begin_key, end_key, &files,
                                             -1 /* hint_index */,
                                             nullptr /* file_index */);
      for (const auto& file_meta : files) {
        if (file_meta->being_compacted) {
          continue;
        }
        if (!include_end && end != nullptr &&
            cfd->user_comparator()->Compare(file_meta->largest.user_key(),
                                            *end) == 0) {
          continue;
        }
        auto fname =
            TableFileName(cfd->ioptions()->cf_paths, file_meta->fd.GetNumber(),
                          file_meta->fd.GetPathId());
        if (props.count(fname) == 0) {
          std::shared_ptr<const TableProperties> table_properties;
          Status s =
              version->GetTableProperties(&table_properties, file_meta, &fname);
          if (s.ok() && table_properties) {
            props.insert({fname, table_properties});
          } else {
            return s;
          }
        }
      }
    }
  }

  // Decrement the ref count
  {
    InstrumentedMutexLock l(db_impl_->mutex());
    version->Unref();
  }

  auto cf_id = column_family->GetID();
  // Discardable size and entries
  std::map<uint64_t, uint64_t> blob_files_discardable_size;
  for (auto& collection : props) {
    auto& prop = collection.second;
    auto ucp_iter = prop->user_collected_properties.find(
        BlobFileSizeCollector::kPropertiesName);
    // this sst file doesn't contain any blob index
    if (ucp_iter == prop->user_collected_properties.end()) {
      continue;
    }
    std::map<uint64_t, uint64_t> sst_blob_files_size;
    std::string str = ucp_iter->second;
    Slice slice{str};
    if (!BlobFileSizeCollector::Decode(&slice, &sst_blob_files_size)) {
      // TODO: Should treat it as background error and make DB read-only.
      ROCKS_LOG_ERROR(db_options_.info_log,
                      "failed to decode table property, "
                      "deleted file: %s, property size: %" ROCKSDB_PRIszt ".",
                      collection.first.c_str(), str.size());
      assert(false);
      continue;
    }

    for (auto& it : sst_blob_files_size) {
      blob_files_discardable_size[it.first] += it.second;
    }
  }

  // Here could be a running compaction install a new version after obtain
  // current and before we call DeleteFilesInRange for the base DB. In this case
  // the properties we get could be inaccurate.
  // TODO: we can use the OnTableFileDeleted callback after adding table
  // property field to TableFileDeletionInfo.
  Status s =
      db_impl_->DeleteFilesInRanges(column_family, ranges, n, include_end);
  if (!s.ok()) return s;

  MutexLock l(&mutex_);
  auto bs = vset_->GetBlobStorage(cf_id).lock();
  if (!bs) {
    // TODO: Should treat it as background error and make DB read-only.
    ROCKS_LOG_ERROR(db_options_.info_log,
                    "Column family id:%" PRIu32 " not Found.", cf_id);
    return Status::NotFound("Column family id: " + std::to_string(cf_id) +
                            " not Found.");
  }

  uint64_t delta = 0;
  VersionEdit edit;
  auto cf_options = bs->cf_options();
  for (const auto& bfs : blob_files_discardable_size) {
    auto file = bs->FindFile(bfs.first).lock();
    if (!file) {
      // file has been gc out
      continue;
    }
    if (!file->is_obsolete()) {
      delta += bfs.second;
    }
    file->AddDiscardableSize(bfs.second);
    if (cf_options.level_merge) {
      if (file->NoLiveData()) {
        edit.DeleteBlobFile(file->file_number(),
                            db_impl_->GetLatestSequenceNumber());
      } else if (file->GetDiscardableRatio() >
                 cf_options.blob_file_discardable_ratio) {
        file->FileStateTransit(BlobFileMeta::FileEvent::kNeedMerge);
      }
    }
  }
  SubStats(stats_.get(), cf_id, TitanInternalStats::LIVE_BLOB_SIZE, delta);
  if (cf_options.level_merge) {
    vset_->LogAndApply(edit);
  } else {
    bs->ComputeGCScore();

    AddToGCQueue(cf_id);
    MaybeScheduleGC();
  }

  return s;
}

Options TitanDBImpl::GetOptions(ColumnFamilyHandle* column_family) const {
  assert(column_family != nullptr);
  Options options = db_->GetOptions(column_family);
  uint32_t cf_id = column_family->GetID();

  MutexLock l(&mutex_);
  if (cf_info_.count(cf_id) > 0) {
    options.table_factory = cf_info_.at(cf_id).base_table_factory;
  } else {
    ROCKS_LOG_ERROR(
        db_options_.info_log,
        "Failed to get original table factory for column family %s.",
        column_family->GetName().c_str());
    options.table_factory.reset();
  }
  return options;
}

Status TitanDBImpl::SetOptions(
    ColumnFamilyHandle* column_family,
    const std::unordered_map<std::string, std::string>& new_options) {
  Status s;
  auto opts = new_options;
  auto p = opts.find("blob_run_mode");
  bool set_blob_run_mode = (p != opts.end());
  TitanBlobRunMode mode = TitanBlobRunMode::kNormal;
  if (set_blob_run_mode) {
    const std::string& blob_run_mode_string = p->second;
    auto pm = blob_run_mode_string_map.find(blob_run_mode_string);
    if (pm == blob_run_mode_string_map.end()) {
      return Status::InvalidArgument("No blob_run_mode defined for " +
                                     blob_run_mode_string);
    } else {
      mode = pm->second;
      ROCKS_LOG_INFO(db_options_.info_log, "[%s] Set blob_run_mode: %s",
                     column_family->GetName().c_str(),
                     blob_run_mode_string.c_str());
    }
    opts.erase(p);
  }
  if (opts.size() > 0) {
    s = db_->SetOptions(column_family, opts);
    if (!s.ok()) {
      return s;
    }
  }
  // Make sure base db's SetOptions success before setting blob_run_mode.
  if (set_blob_run_mode) {
    uint32_t cf_id = column_family->GetID();
    {
      MutexLock l(&mutex_);
      assert(cf_info_.count(cf_id) > 0);
      TitanColumnFamilyInfo& cf_info = cf_info_[cf_id];
      cf_info.titan_table_factory->SetBlobRunMode(mode);
      cf_info.mutable_cf_options.blob_run_mode = mode;
    }
  }
  return Status::OK();
}

TitanOptions TitanDBImpl::GetTitanOptions(
    ColumnFamilyHandle* column_family) const {
  assert(column_family != nullptr);
  Options base_options = GetOptions(column_family);
  TitanOptions titan_options;
  *static_cast<TitanDBOptions*>(&titan_options) = db_options_;
  *static_cast<DBOptions*>(&titan_options) =
      static_cast<DBOptions>(base_options);
  uint32_t cf_id = column_family->GetID();
  {
    MutexLock l(&mutex_);
    assert(cf_info_.count(cf_id) > 0);
    const TitanColumnFamilyInfo& cf_info = cf_info_.at(cf_id);
    *static_cast<TitanCFOptions*>(&titan_options) = TitanCFOptions(
        static_cast<ColumnFamilyOptions>(base_options),
        cf_info.immutable_cf_options, cf_info.mutable_cf_options);
  }
  return titan_options;
}

TitanDBOptions TitanDBImpl::GetTitanDBOptions() const {
  // Titan db_options_ is not mutable after DB open.
  TitanDBOptions result = db_options_;
  *static_cast<DBOptions*>(&result) = db_impl_->GetDBOptions();
  return result;
}

bool TitanDBImpl::GetProperty(ColumnFamilyHandle* column_family,
                              const Slice& property, std::string* value) {
  assert(column_family != nullptr);
  bool s = false;
  if (stats_.get() != nullptr) {
    auto stats = stats_->internal_stats(column_family->GetID());
    if (stats != nullptr) {
      s = stats->GetStringProperty(property, value);
    }
  }
  if (s) {
    return s;
  } else {
    return db_impl_->GetProperty(column_family, property, value);
  }
}

bool TitanDBImpl::GetIntProperty(ColumnFamilyHandle* column_family,
                                 const Slice& property, uint64_t* value) {
  assert(column_family != nullptr);
  bool s = false;
  if (stats_.get() != nullptr) {
    auto stats = stats_->internal_stats(column_family->GetID());
    if (stats != nullptr) {
      s = stats->GetIntProperty(property, value);
    }
  }
  if (s) {
    return s;
  } else {
    return db_impl_->GetIntProperty(column_family, property, value);
  }
}

void TitanDBImpl::OnFlushCompleted(const FlushJobInfo& flush_job_info) {
  const auto& tps = flush_job_info.table_properties;
  auto ucp_iter = tps.user_collected_properties.find(
      BlobFileSizeCollector::kPropertiesName);
  // sst file doesn't contain any blob index
  if (ucp_iter == tps.user_collected_properties.end()) {
    return;
  }
  std::map<uint64_t, uint64_t> blob_files_size;
  Slice src{ucp_iter->second};
  if (!BlobFileSizeCollector::Decode(&src, &blob_files_size)) {
    // TODO: Should treat it as background error and make DB read-only.
    ROCKS_LOG_ERROR(db_options_.info_log,
                    "OnFlushCompleted[%d]: failed to decode table property, "
                    "property size: %" ROCKSDB_PRIszt ".",
                    flush_job_info.job_id, ucp_iter->second.size());
    assert(false);
  }
  assert(!blob_files_size.empty());
  std::set<uint64_t> outputs;
  for (const auto f : blob_files_size) {
    outputs.insert(f.first);
  }

  {
    MutexLock l(&mutex_);
    auto blob_storage = vset_->GetBlobStorage(flush_job_info.cf_id).lock();
    if (!blob_storage) {
      // TODO: Should treat it as background error and make DB read-only.
      ROCKS_LOG_ERROR(db_options_.info_log,
                      "OnFlushCompleted[%d]: Column family id: %" PRIu32
                      " Not Found.",
                      flush_job_info.job_id, flush_job_info.cf_id);
      assert(false);
      return;
    }
    for (const auto& file_number : outputs) {
      auto file = blob_storage->FindFile(file_number).lock();
      // This file maybe output of a gc job, and it's been gced out.
      if (!file) {
        continue;
      }
      ROCKS_LOG_INFO(db_options_.info_log,
                     "OnFlushCompleted[%d]: output blob file %" PRIu64 ".",
                     flush_job_info.job_id, file->file_number());
      file->FileStateTransit(BlobFileMeta::FileEvent::kFlushCompleted);
    }
  }
}

void TitanDBImpl::OnCompactionCompleted(
    const CompactionJobInfo& compaction_job_info) {
  if (!compaction_job_info.status.ok()) {
    // TODO: Clean up blob file generated by the failed compaction.
    return;
  }
  // difference of blob file valid size and entries after compaction
  std::map<uint64_t, int64_t> blob_files_size_diff;
  std::set<uint64_t> outputs;
  std::set<uint64_t> inputs;
  auto calc_bfs = [&](const std::vector<std::string>& files, int coefficient,
                      bool output) {
    for (const auto& file : files) {
      auto tp_iter = compaction_job_info.table_properties.find(file);
      if (tp_iter == compaction_job_info.table_properties.end()) {
        if (output) {
          ROCKS_LOG_WARN(
              db_options_.info_log,
              "OnCompactionCompleted[%d]: No table properties for file %s.",
              compaction_job_info.job_id, file.c_str());
        }
        continue;
      }
      auto ucp_iter = tp_iter->second->user_collected_properties.find(
          BlobFileSizeCollector::kPropertiesName);
      // this sst file doesn't contain any blob index
      if (ucp_iter == tp_iter->second->user_collected_properties.end()) {
        continue;
      }
      std::map<uint64_t, uint64_t> input_blob_files_size;
      std::string s = ucp_iter->second;
      Slice slice{s};
      if (!BlobFileSizeCollector::Decode(&slice, &input_blob_files_size)) {
        // TODO: Should treat it as background error and make DB read-only.
        ROCKS_LOG_ERROR(
            db_options_.info_log,
            "OnCompactionCompleted[%d]: failed to decode table property, "
            "compaction file: %s, property size: %" ROCKSDB_PRIszt ".",
            compaction_job_info.job_id, file.c_str(), s.size());
        assert(false);
        continue;
      }
      for (const auto& input_bfs : input_blob_files_size) {
        if (output) {
          if (inputs.find(input_bfs.first) == inputs.end()) {
            outputs.insert(input_bfs.first);
          }
        } else {
          inputs.insert(input_bfs.first);
        }
        auto bfs_iter = blob_files_size_diff.find(input_bfs.first);
        if (bfs_iter == blob_files_size_diff.end()) {
          blob_files_size_diff[input_bfs.first] =
              coefficient * input_bfs.second;
        } else {
          bfs_iter->second += coefficient * input_bfs.second;
        }
      }
    }
  };

  calc_bfs(compaction_job_info.input_files, -1, false);
  calc_bfs(compaction_job_info.output_files, 1, true);

  {
    MutexLock l(&mutex_);
    auto bs = vset_->GetBlobStorage(compaction_job_info.cf_id).lock();
    if (!bs) {
      // TODO: Should treat it as background error and make DB read-only.
      ROCKS_LOG_ERROR(db_options_.info_log,
                      "OnCompactionCompleted[%d] Column family id:%" PRIu32
                      " not Found.",
                      compaction_job_info.job_id, compaction_job_info.cf_id);
      return;
    }
    for (const auto& file_number : outputs) {
      auto file = bs->FindFile(file_number).lock();
      if (!file) {
        // TODO: Should treat it as background error and make DB read-only.
        ROCKS_LOG_ERROR(
            db_options_.info_log,
            "OnCompactionCompleted[%d]: Failed to get file %" PRIu64,
            compaction_job_info.job_id, file_number);
        assert(false);
        return;
      }
      ROCKS_LOG_INFO(
          db_options_.info_log,
          "OnCompactionCompleted[%d]: compaction output blob file %" PRIu64 ".",
          compaction_job_info.job_id, file->file_number());
      file->FileStateTransit(BlobFileMeta::FileEvent::kCompactionCompleted);
    }

    uint64_t delta = 0;
    VersionEdit edit;
    auto cf_options = bs->cf_options();
    for (const auto& bfs : blob_files_size_diff) {
      // blob file size < 0 means discardable size > 0
      if (bfs.second >= 0) {
        continue;
      }
      auto file = bs->FindFile(bfs.first).lock();
      if (!file) {
        // file has been gc out
        continue;
      }
      if (!file->is_obsolete()) {
        delta += -bfs.second;
      }
      file->AddDiscardableSize(static_cast<uint64_t>(-bfs.second));
      if (cf_options.level_merge) {
        // After level merge, most entries of merged blob files are written to
        // new blob files. Delete blob files which all entries are discardable.
        // Mark last two level blob files to merge in next compaction if
        // discardable size reached GC threshold
<<<<<<< HEAD
        if (file->Expired()) {
          edit.DeleteBlobFile(file->file_number(),
                              db_impl_->GetLatestSequenceNumber());
        } else if ((int)file->file_level() >= cf_options.num_levels - 2 &&
                   file->GetDiscardableRatio() >
                       cf_options.blob_file_discardable_ratio) {
          file->FileStateTransit(BlobFileMeta::FileEvent::kNeedGC);
=======
        if (file->NoLiveData()) {
          edit.DeleteBlobFile(file->file_number(),
                              db_impl_->GetLatestSequenceNumber());
        } else if (static_cast<int>(file->file_level()) >=
                       cf_options.num_levels - 2 &&
                   file->GetDiscardableRatio() >
                       cf_options.blob_file_discardable_ratio) {
          file->FileStateTransit(BlobFileMeta::FileEvent::kNeedMerge);
>>>>>>> 96764b43
        }
      }
    }
    SubStats(stats_.get(), compaction_job_info.cf_id,
             TitanInternalStats::LIVE_BLOB_SIZE, delta);
    // If level merge is enabled, expired blob files will be deleted by entries
    // based GC, so we don't need to trigger regular GC anymore
    if (cf_options.level_merge) {
      vset_->LogAndApply(edit);
    } else {
      bs->ComputeGCScore();

      AddToGCQueue(compaction_job_info.cf_id);
      MaybeScheduleGC();
    }
  }
}

Status TitanDBImpl::SetBGError(const Status& s) {
  if (s.ok()) return s;
  mutex_.AssertHeld();
  Status bg_err = s;
  if (!db_options_.listeners.empty()) {
    // TODO(@jiayu) : check if mutex_ is freeable for future use case
    mutex_.Unlock();
    for (auto& listener : db_options_.listeners) {
      listener->OnBackgroundError(BackgroundErrorReason::kCompaction, &bg_err);
    }
    mutex_.Lock();
  }
  if (!bg_err.ok()) {
    bg_error_ = bg_err;
    has_bg_error_.store(true);
  }
  return bg_err;
}

void TitanDBImpl::DumpStats() {
  if (stats_ == nullptr) {
    return;
  }
  LogBuffer log_buffer(InfoLogLevel::HEADER_LEVEL, db_options_.info_log.get());
  {
    MutexLock l(&mutex_);
    for (auto& cf : cf_info_) {
      TitanInternalStats* internal_stats = stats_->internal_stats(cf.first);
      if (internal_stats == nullptr) {
        ROCKS_LOG_WARN(db_options_.info_log,
                       "Column family [%s] missing internal stats.",
                       cf.second.name.c_str());
        continue;
      }
      LogToBuffer(&log_buffer, "Titan internal stats for column family [%s]:",
                  cf.second.name.c_str());
      internal_stats->DumpAndResetInternalOpStats(&log_buffer);
    }
  }
  log_buffer.FlushBufferToLog();
}

}  // namespace titandb
}  // namespace rocksdb<|MERGE_RESOLUTION|>--- conflicted
+++ resolved
@@ -1109,15 +1109,6 @@
         // new blob files. Delete blob files which all entries are discardable.
         // Mark last two level blob files to merge in next compaction if
         // discardable size reached GC threshold
-<<<<<<< HEAD
-        if (file->Expired()) {
-          edit.DeleteBlobFile(file->file_number(),
-                              db_impl_->GetLatestSequenceNumber());
-        } else if ((int)file->file_level() >= cf_options.num_levels - 2 &&
-                   file->GetDiscardableRatio() >
-                       cf_options.blob_file_discardable_ratio) {
-          file->FileStateTransit(BlobFileMeta::FileEvent::kNeedGC);
-=======
         if (file->NoLiveData()) {
           edit.DeleteBlobFile(file->file_number(),
                               db_impl_->GetLatestSequenceNumber());
@@ -1126,7 +1117,6 @@
                    file->GetDiscardableRatio() >
                        cf_options.blob_file_discardable_ratio) {
           file->FileStateTransit(BlobFileMeta::FileEvent::kNeedMerge);
->>>>>>> 96764b43
         }
       }
     }
