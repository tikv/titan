<<<<<<< HEAD
=======
#include "file/filename.h"
#include "test_util/testharness.h"

#include "blob_file_set.h"
>>>>>>> 280b59d6
#include "blob_format.h"
#include "edit_collector.h"
#include "testutil.h"
#include "util.h"
#include "version_edit.h"

namespace rocksdb {
namespace titandb {

void DeleteDir(Env* env, const std::string& dirname) {
  std::vector<std::string> filenames;
  env->GetChildren(dirname, &filenames);
  for (auto& fname : filenames) {
    uint64_t number;
    FileType type;
    if (ParseFileName(fname, &number, &type)) {
      ASSERT_OK(env->DeleteFile(dirname + "/" + fname));
    }
  }
  ASSERT_OK(env->DeleteDir(dirname));
}

class VersionTest : public testing::Test {
 public:
  TitanDBOptions db_options_;
  TitanCFOptions cf_options_;
  std::shared_ptr<BlobFileCache> file_cache_;
  std::map<uint32_t, std::shared_ptr<BlobStorage>> column_families_;
  std::unique_ptr<BlobFileSet> blob_file_set_;
  port::Mutex mutex_;
  std::string dbname_;
  Env* env_;

  VersionTest() : dbname_(test::TmpDir()), env_(Env::Default()) {
    db_options_.dirname = dbname_ + "/titandb";
    db_options_.create_if_missing = true;
    env_->CreateDirIfMissing(dbname_);
    env_->CreateDirIfMissing(db_options_.dirname);
    auto cache = NewLRUCache(db_options_.max_open_files);
    file_cache_.reset(
        new BlobFileCache(db_options_, cf_options_, cache, nullptr));
    Reset();
  }

  void Reset() {
    DeleteDir(env_, db_options_.dirname);
    env_->CreateDirIfMissing(db_options_.dirname);

    blob_file_set_.reset(new BlobFileSet(db_options_, nullptr));
    ASSERT_OK(blob_file_set_->Open({}));
    column_families_.clear();
    // Sets up some column families.
    for (uint32_t id = 0; id < 10; id++) {
      std::shared_ptr<BlobStorage> storage;
      storage.reset(
          new BlobStorage(db_options_, cf_options_, id, file_cache_, nullptr));
      column_families_.emplace(id, storage);
      storage.reset(
          new BlobStorage(db_options_, cf_options_, id, file_cache_, nullptr));
      blob_file_set_->column_families_.emplace(id, storage);
    }
  }

  void AddBlobFiles(uint32_t cf_id, uint64_t start, uint64_t end) {
    auto storage = column_families_[cf_id];
    for (auto i = start; i < end; i++) {
<<<<<<< HEAD
      auto file = std::make_shared<BlobFileMeta>(i, i, "", "");
=======
      auto file = std::make_shared<BlobFileMeta>(i, i, 0, 0, "", "");
>>>>>>> 280b59d6
      storage->files_.emplace(i, file);
    }
  }

  void DeleteBlobFiles(uint32_t cf_id, uint64_t start, uint64_t end) {
    auto& storage = column_families_[cf_id];
    for (auto i = start; i < end; i++) {
      storage->files_.erase(i);
    }
  }

  void BuildAndCheck(std::vector<VersionEdit> edits) {
    EditCollector collector;
    for (auto& edit : edits) {
      ASSERT_OK(collector.AddEdit(edit));
    }
    ASSERT_OK(collector.Seal(*blob_file_set_.get()));
    ASSERT_OK(collector.Apply(*blob_file_set_.get()));
    for (auto& it : blob_file_set_->column_families_) {
      auto& storage = column_families_[it.first];
      // ignore obsolete file
      auto size = 0;
      for (auto& file : it.second->files_) {
        if (!file.second->is_obsolete()) {
          size++;
        }
      }
      ASSERT_EQ(storage->files_.size(), size);
      for (auto& f : storage->files_) {
        auto iter = it.second->files_.find(f.first);
        ASSERT_TRUE(iter != it.second->files_.end());
        ASSERT_EQ(*f.second, *(iter->second));
      }
    }
  }

  void CheckColumnFamiliesSize(uint64_t size) {
    ASSERT_EQ(blob_file_set_->column_families_.size(), size);
  }

  void LegacyEncode(const VersionEdit& edit, std::string* dst) {
    PutVarint32Varint32(dst, Tag::kColumnFamilyID, edit.column_family_id_);

    for (auto& file : edit.added_files_) {
      PutVarint32(dst, Tag::kAddedBlobFile);
      PutVarint64(dst, file->file_number());
      PutVarint64(dst, file->file_size());
    }
    for (auto& file : edit.deleted_files_) {
      // obsolete sequence is a inpersistent field, so no need to encode it.
      PutVarint32Varint64(dst, Tag::kDeletedBlobFile, file.first);
    }
  }

  void LegacyEncode(const VersionEdit& edit, std::string* dst) {
    PutVarint32Varint32(dst, Tag::kColumnFamilyID, edit.column_family_id_);

    for (auto& file : edit.added_files_) {
      PutVarint32(dst, Tag::kAddedBlobFile);
      PutVarint64(dst, file->file_number());
      PutVarint64(dst, file->file_size());
    }
    for (auto& file : edit.deleted_files_) {
      // obsolete sequence is a inpersistent field, so no need to encode it.
      PutVarint32Varint64(dst, Tag::kDeletedBlobFile, file.first);
    }
  }
};

TEST_F(VersionTest, VersionEdit) {
  VersionEdit input;
  CheckCodec(input);
  input.SetNextFileNumber(1);
  input.SetColumnFamilyID(2);
  CheckCodec(input);
<<<<<<< HEAD
  auto file1 = std::make_shared<BlobFileMeta>(3, 4, "", "");
  auto file2 = std::make_shared<BlobFileMeta>(5, 6, "", "");
=======
  auto file1 = std::make_shared<BlobFileMeta>(3, 4, 0, 0, "", "");
  auto file2 = std::make_shared<BlobFileMeta>(5, 6, 0, 0, "", "");
>>>>>>> 280b59d6
  input.AddBlobFile(file1);
  input.AddBlobFile(file2);
  input.DeleteBlobFile(7);
  input.DeleteBlobFile(8);
  CheckCodec(input);
}

VersionEdit AddBlobFilesEdit(uint32_t cf_id, uint64_t start, uint64_t end) {
  VersionEdit edit;
  edit.SetColumnFamilyID(cf_id);
  for (auto i = start; i < end; i++) {
<<<<<<< HEAD
    auto file = std::make_shared<BlobFileMeta>(i, i, "", "");
=======
    auto file = std::make_shared<BlobFileMeta>(i, i, 0, 0, "", "");
>>>>>>> 280b59d6
    edit.AddBlobFile(file);
  }
  return edit;
}

VersionEdit DeleteBlobFilesEdit(uint32_t cf_id, uint64_t start, uint64_t end) {
  VersionEdit edit;
  edit.SetColumnFamilyID(cf_id);
  for (auto i = start; i < end; i++) {
    edit.DeleteBlobFile(i);
  }
  return edit;
}

TEST_F(VersionTest, InvalidEdit) {
  // init state
  {
    auto add1_0_4 = AddBlobFilesEdit(1, 0, 4);
    EditCollector collector;
    ASSERT_OK(collector.AddEdit(add1_0_4));
    ASSERT_OK(collector.Seal(*blob_file_set_.get()));
    ASSERT_OK(collector.Apply(*blob_file_set_.get()));
  }

  // delete nonexistent blobs
  {
    auto del1_4_6 = DeleteBlobFilesEdit(1, 4, 6);
    EditCollector collector;
    ASSERT_OK(collector.AddEdit(del1_4_6));
    ASSERT_NOK(collector.Seal(*blob_file_set_.get()));
    ASSERT_NOK(collector.Apply(*blob_file_set_.get()));
  }

  // add already existing blobs
  {
    auto add1_1_3 = AddBlobFilesEdit(1, 1, 3);
    EditCollector collector;
    ASSERT_OK(collector.AddEdit(add1_1_3));
    ASSERT_NOK(collector.Seal(*blob_file_set_.get()));
    ASSERT_NOK(collector.Apply(*blob_file_set_.get()));
  }

  // add same blobs
  {
    auto add1_4_5_1 = AddBlobFilesEdit(1, 4, 5);
    auto add1_4_5_2 = AddBlobFilesEdit(1, 4, 5);
    EditCollector collector;
    ASSERT_OK(collector.AddEdit(add1_4_5_1));
    ASSERT_NOK(collector.AddEdit(add1_4_5_2));
    ASSERT_NOK(collector.Seal(*blob_file_set_.get()));
    ASSERT_NOK(collector.Apply(*blob_file_set_.get()));
  }

  // delete same blobs
  {
    auto del1_3_4_1 = DeleteBlobFilesEdit(1, 3, 4);
    auto del1_3_4_2 = DeleteBlobFilesEdit(1, 3, 4);
    EditCollector collector;
    ASSERT_OK(collector.AddEdit(del1_3_4_1));
    ASSERT_NOK(collector.AddEdit(del1_3_4_2));
    ASSERT_NOK(collector.Seal(*blob_file_set_.get()));
    ASSERT_NOK(collector.Apply(*blob_file_set_.get()));
  }
}

TEST_F(VersionTest, VersionBuilder) {
  // {(0, 4)}, {}
  auto add1_0_4 = AddBlobFilesEdit(1, 0, 4);
  AddBlobFiles(1, 0, 4);
  BuildAndCheck({add1_0_4});

  // {(0, 8)}, {(4, 8)}
  auto add1_4_8 = AddBlobFilesEdit(1, 4, 8);
  auto add2_4_8 = AddBlobFilesEdit(2, 4, 8);
  AddBlobFiles(1, 4, 8);
  AddBlobFiles(2, 4, 8);
  BuildAndCheck({add1_4_8, add2_4_8});

  // {(0, 4), (6, 8)}, {(4, 8)}
  auto del1_4_6 = DeleteBlobFilesEdit(1, 4, 6);
  DeleteBlobFiles(1, 4, 6);
  BuildAndCheck({del1_4_6});

  // {(0, 4)}, {(4, 6)}
  auto del1_6_8 = DeleteBlobFilesEdit(1, 6, 8);
  auto del2_6_8 = DeleteBlobFilesEdit(2, 6, 8);
  DeleteBlobFiles(1, 6, 8);
  DeleteBlobFiles(2, 6, 8);
  BuildAndCheck({del1_6_8, del2_6_8});

  // {(0, 4)}, {(4, 6)}
  Reset();
  AddBlobFiles(1, 0, 4);
  AddBlobFiles(2, 4, 6);
  add1_0_4 = AddBlobFilesEdit(1, 0, 4);
  add1_4_8 = AddBlobFilesEdit(1, 4, 8);
  add2_4_8 = AddBlobFilesEdit(2, 4, 8);
  del1_4_6 = DeleteBlobFilesEdit(1, 4, 6);
  del1_6_8 = DeleteBlobFilesEdit(1, 6, 8);
  del2_6_8 = DeleteBlobFilesEdit(2, 6, 8);
  BuildAndCheck({add1_0_4, add1_4_8, del1_4_6, del1_6_8, add2_4_8, del2_6_8});
}

TEST_F(VersionTest, ObsoleteFiles) {
  CheckColumnFamiliesSize(10);
  std::map<uint32_t, TitanCFOptions> m;
  m.insert({1, TitanCFOptions()});
  m.insert({2, TitanCFOptions()});
  blob_file_set_->AddColumnFamilies(m);
  {
    auto add1_1_5 = AddBlobFilesEdit(1, 1, 5);
    MutexLock l(&mutex_);
    blob_file_set_->LogAndApply(add1_1_5);
  }
  std::vector<std::string> of;
  blob_file_set_->GetObsoleteFiles(&of, kMaxSequenceNumber);
  ASSERT_EQ(of.size(), 0);
  {
    auto del1_4_5 = DeleteBlobFilesEdit(1, 4, 5);
    MutexLock l(&mutex_);
    blob_file_set_->LogAndApply(del1_4_5);
  }
  blob_file_set_->GetObsoleteFiles(&of, kMaxSequenceNumber);
  ASSERT_EQ(of.size(), 1);

  std::vector<uint32_t> cfs = {1};
  ASSERT_OK(blob_file_set_->DropColumnFamilies(cfs, 0));
  blob_file_set_->GetObsoleteFiles(&of, kMaxSequenceNumber);
  ASSERT_EQ(of.size(), 1);
  CheckColumnFamiliesSize(10);

  ASSERT_OK(blob_file_set_->MaybeDestroyColumnFamily(1));
  blob_file_set_->GetObsoleteFiles(&of, kMaxSequenceNumber);
  ASSERT_EQ(of.size(), 4);
  CheckColumnFamiliesSize(9);

  ASSERT_OK(blob_file_set_->MaybeDestroyColumnFamily(2));
  CheckColumnFamiliesSize(8);
}

<<<<<<< HEAD
TEST_F(VersionTest, DeleteBlobsInRange) {
  // The blob files' range are:
  // 1:[00--------------------------------------------------------99]
  // 2:[00----10]
  // 3:    [07---------------------55]
  // 4:                 [25------50]
  // 5:                 [25-------51]
  // 6:                         [50------65]
  // 7:                                                    [90----99]
  // 8:                         [50-------------79]
  // 9:                                    [70---80]
  // 10:                              [60----72]
  // 11:                                      [75-----------91]
  // 12:            [30--------------------------------85]
  // 13:                        [50--------------80]
  // 14:[]
  auto metas = std::vector<std::pair<std::string, std::string>>{
      std::make_pair("00", "99"), std::make_pair("00", "10"),
      std::make_pair("07", "55"), std::make_pair("25", "50"),
      std::make_pair("25", "51"), std::make_pair("50", "65"),
      std::make_pair("90", "99"), std::make_pair("50", "79"),
      std::make_pair("70", "80"), std::make_pair("60", "72"),
      std::make_pair("75", "91"), std::make_pair("30", "85"),
      std::make_pair("50", "80"), std::make_pair("", ""),
  };

  VersionEdit edit;
  edit.SetColumnFamilyID(1);
  for (size_t i = 0; i < metas.size(); i++) {
    auto file = std::make_shared<BlobFileMeta>(
        i + 1, i + 1, std::move(metas[i].first), std::move(metas[i].second));
    edit.AddBlobFile(file);
  }
  EditCollector collector;
  ASSERT_OK(collector.AddEdit(edit));
  ASSERT_OK(collector.Seal(*vset_.get()));
  ASSERT_OK(collector.Apply(*vset_.get()));

  Slice begin = Slice("50");
  Slice end = Slice("80");
  RangePtr range(&begin, &end);
  auto blob = vset_->GetBlobStorage(1).lock();

  blob->DeleteBlobFilesInRanges(&range, 1, false /* include_end */, 0);
  ASSERT_EQ(blob->NumBlobFiles(), metas.size());
  // obsolete files: 6, 8, 10
  ASSERT_EQ(blob->NumObsoleteBlobFiles(), 3);

  blob->DeleteBlobFilesInRanges(&range, 1, true /* include_end */, 0);
  ASSERT_EQ(blob->NumBlobFiles(), metas.size());
  // obsolete file: 6, 8, 9, 10, 13
  ASSERT_EQ(blob->NumObsoleteBlobFiles(), 5);

  std::vector<std::string> obsolete_files;
  vset_->GetObsoleteFiles(&obsolete_files, 1);
  ASSERT_EQ(blob->NumBlobFiles(), 9);

  Slice begin1 = Slice("");
  Slice end1 = Slice("99");
  RangePtr range1(&begin1, &end1);

  blob->DeleteBlobFilesInRanges(&range1, 1, false /* include_end */, 0);
  // obsolete file: 2, 3, 4, 5, 11, 12
  ASSERT_EQ(blob->NumObsoleteBlobFiles(), 6);

  RangePtr range2(nullptr, nullptr);
  blob->DeleteBlobFilesInRanges(&range2, 1, true /* include_end */, 0);
  // obsolete file: 1, 2, 3, 4, 5, 7, 11, 12, 14
  ASSERT_EQ(blob->NumObsoleteBlobFiles(), 9);

  vset_->GetObsoleteFiles(&obsolete_files, 1);
  ASSERT_EQ(blob->NumBlobFiles(), 0);
}

TEST_F(VersionTest, BlobFileMetaV1ToV2) {
  VersionEdit edit;
  edit.SetColumnFamilyID(1);
  edit.AddBlobFile(std::make_shared<BlobFileMeta>(1, 1, "", ""));
  edit.DeleteBlobFile(1);
  edit.AddBlobFile(std::make_shared<BlobFileMeta>(2, 2, "", ""));
=======
TEST_F(VersionTest, BlobFileMetaV1ToV2) {
  VersionEdit edit;
  edit.SetColumnFamilyID(1);
  edit.AddBlobFile(std::make_shared<BlobFileMeta>(1, 1, 0, 0, "", ""));
  edit.DeleteBlobFile(1);
  edit.AddBlobFile(std::make_shared<BlobFileMeta>(2, 2, 0, 0, "", ""));
>>>>>>> 280b59d6
  std::string str;
  LegacyEncode(edit, &str);

  VersionEdit edit1;
  ASSERT_OK(DecodeInto(Slice(str), &edit1));
  CheckCodec(edit1);
}

}  // namespace titandb
}  // namespace rocksdb

int main(int argc, char** argv) {
  ::testing::InitGoogleTest(&argc, argv);
  return RUN_ALL_TESTS();
}<|MERGE_RESOLUTION|>--- conflicted
+++ resolved
@@ -1,10 +1,7 @@
-<<<<<<< HEAD
-=======
 #include "file/filename.h"
 #include "test_util/testharness.h"
 
 #include "blob_file_set.h"
->>>>>>> 280b59d6
 #include "blob_format.h"
 #include "edit_collector.h"
 #include "testutil.h"
@@ -71,11 +68,7 @@
   void AddBlobFiles(uint32_t cf_id, uint64_t start, uint64_t end) {
     auto storage = column_families_[cf_id];
     for (auto i = start; i < end; i++) {
-<<<<<<< HEAD
-      auto file = std::make_shared<BlobFileMeta>(i, i, "", "");
-=======
       auto file = std::make_shared<BlobFileMeta>(i, i, 0, 0, "", "");
->>>>>>> 280b59d6
       storage->files_.emplace(i, file);
     }
   }
@@ -129,20 +122,6 @@
       PutVarint32Varint64(dst, Tag::kDeletedBlobFile, file.first);
     }
   }
-
-  void LegacyEncode(const VersionEdit& edit, std::string* dst) {
-    PutVarint32Varint32(dst, Tag::kColumnFamilyID, edit.column_family_id_);
-
-    for (auto& file : edit.added_files_) {
-      PutVarint32(dst, Tag::kAddedBlobFile);
-      PutVarint64(dst, file->file_number());
-      PutVarint64(dst, file->file_size());
-    }
-    for (auto& file : edit.deleted_files_) {
-      // obsolete sequence is a inpersistent field, so no need to encode it.
-      PutVarint32Varint64(dst, Tag::kDeletedBlobFile, file.first);
-    }
-  }
 };
 
 TEST_F(VersionTest, VersionEdit) {
@@ -151,13 +130,8 @@
   input.SetNextFileNumber(1);
   input.SetColumnFamilyID(2);
   CheckCodec(input);
-<<<<<<< HEAD
-  auto file1 = std::make_shared<BlobFileMeta>(3, 4, "", "");
-  auto file2 = std::make_shared<BlobFileMeta>(5, 6, "", "");
-=======
   auto file1 = std::make_shared<BlobFileMeta>(3, 4, 0, 0, "", "");
   auto file2 = std::make_shared<BlobFileMeta>(5, 6, 0, 0, "", "");
->>>>>>> 280b59d6
   input.AddBlobFile(file1);
   input.AddBlobFile(file2);
   input.DeleteBlobFile(7);
@@ -169,11 +143,7 @@
   VersionEdit edit;
   edit.SetColumnFamilyID(cf_id);
   for (auto i = start; i < end; i++) {
-<<<<<<< HEAD
-    auto file = std::make_shared<BlobFileMeta>(i, i, "", "");
-=======
     auto file = std::make_shared<BlobFileMeta>(i, i, 0, 0, "", "");
->>>>>>> 280b59d6
     edit.AddBlobFile(file);
   }
   return edit;
@@ -314,7 +284,6 @@
   CheckColumnFamiliesSize(8);
 }
 
-<<<<<<< HEAD
 TEST_F(VersionTest, DeleteBlobsInRange) {
   // The blob files' range are:
   // 1:[00--------------------------------------------------------99]
@@ -345,18 +314,18 @@
   edit.SetColumnFamilyID(1);
   for (size_t i = 0; i < metas.size(); i++) {
     auto file = std::make_shared<BlobFileMeta>(
-        i + 1, i + 1, std::move(metas[i].first), std::move(metas[i].second));
+        i + 1, i + 1, 0, 0, std::move(metas[i].first), std::move(metas[i].second));
     edit.AddBlobFile(file);
   }
   EditCollector collector;
   ASSERT_OK(collector.AddEdit(edit));
-  ASSERT_OK(collector.Seal(*vset_.get()));
-  ASSERT_OK(collector.Apply(*vset_.get()));
+  ASSERT_OK(collector.Seal(*blob_file_set_.get()));
+  ASSERT_OK(collector.Apply(*blob_file_set_.get()));
 
   Slice begin = Slice("50");
   Slice end = Slice("80");
   RangePtr range(&begin, &end);
-  auto blob = vset_->GetBlobStorage(1).lock();
+  auto blob = blob_file_set_->GetBlobStorage(1).lock();
 
   blob->DeleteBlobFilesInRanges(&range, 1, false /* include_end */, 0);
   ASSERT_EQ(blob->NumBlobFiles(), metas.size());
@@ -369,7 +338,7 @@
   ASSERT_EQ(blob->NumObsoleteBlobFiles(), 5);
 
   std::vector<std::string> obsolete_files;
-  vset_->GetObsoleteFiles(&obsolete_files, 1);
+  blob_file_set_->GetObsoleteFiles(&obsolete_files, 1);
   ASSERT_EQ(blob->NumBlobFiles(), 9);
 
   Slice begin1 = Slice("");
@@ -385,24 +354,16 @@
   // obsolete file: 1, 2, 3, 4, 5, 7, 11, 12, 14
   ASSERT_EQ(blob->NumObsoleteBlobFiles(), 9);
 
-  vset_->GetObsoleteFiles(&obsolete_files, 1);
+  blob_file_set_->GetObsoleteFiles(&obsolete_files, 1);
   ASSERT_EQ(blob->NumBlobFiles(), 0);
 }
 
-TEST_F(VersionTest, BlobFileMetaV1ToV2) {
-  VersionEdit edit;
-  edit.SetColumnFamilyID(1);
-  edit.AddBlobFile(std::make_shared<BlobFileMeta>(1, 1, "", ""));
-  edit.DeleteBlobFile(1);
-  edit.AddBlobFile(std::make_shared<BlobFileMeta>(2, 2, "", ""));
-=======
 TEST_F(VersionTest, BlobFileMetaV1ToV2) {
   VersionEdit edit;
   edit.SetColumnFamilyID(1);
   edit.AddBlobFile(std::make_shared<BlobFileMeta>(1, 1, 0, 0, "", ""));
   edit.DeleteBlobFile(1);
   edit.AddBlobFile(std::make_shared<BlobFileMeta>(2, 2, 0, 0, "", ""));
->>>>>>> 280b59d6
   std::string str;
   LegacyEncode(edit, &str);
 
