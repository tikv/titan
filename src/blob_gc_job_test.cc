--- conflicted
+++ resolved
@@ -503,16 +503,13 @@
   ASSERT_TRUE(db_->GetProperty("rocksdb.num-files-at-level6", &value));
   ASSERT_EQ(value, "1");
 
-<<<<<<< HEAD
   // GC and purge blob file
   // Now the LSM structure is:
   // L5: [1, 2]
   // L6: [2, 4]
   // with 0 blob file
-=======
-  CheckBlobNumber(1);
-
->>>>>>> 280b59d6
+  CheckBlobNumber(1);
+
   RunGC(true);
 
   std::string key0 = GenKey(0);
