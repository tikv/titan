#include "db_impl.h"

#include "test_util/sync_point.h"

#include "blob_file_iterator.h"
#include "blob_file_size_collector.h"
#include "blob_gc_job.h"
#include "blob_gc_picker.h"
#include "util.h"

namespace rocksdb {
namespace titandb {

Status TitanDBImpl::ExtractGCStatsFromTableProperty(
    const std::shared_ptr<const TableProperties>& table_properties, bool to_add,
    std::map<uint64_t, int64_t>* blob_file_size_diff) {
  assert(blob_file_size_diff != nullptr);
  if (table_properties == nullptr) {
    // No table property found. File may not contain blob indices.
    return Status::OK();
  }
  return ExtractGCStatsFromTableProperty(*table_properties.get(), to_add,
                                         blob_file_size_diff);
}

Status TitanDBImpl::ExtractGCStatsFromTableProperty(
    const TableProperties& table_properties, bool to_add,
    std::map<uint64_t, int64_t>* blob_file_size_diff) {
  assert(blob_file_size_diff != nullptr);
  auto& prop = table_properties.user_collected_properties;
  auto prop_iter = prop.find(BlobFileSizeCollector::kPropertiesName);
  if (prop_iter == prop.end()) {
    // No table property found. File may not contain blob indices.
    return Status::OK();
  }
  Slice prop_slice(prop_iter->second);
  std::map<uint64_t, uint64_t> blob_file_sizes;
  if (!BlobFileSizeCollector::Decode(&prop_slice, &blob_file_sizes)) {
    return Status::Corruption("Failed to decode blob file size property.");
  }
  for (const auto& blob_file_size : blob_file_sizes) {
    uint64_t file_number = blob_file_size.first;
    int64_t diff = static_cast<int64_t>(blob_file_size.second);
    if (!to_add) {
      diff = -diff;
    }
    (*blob_file_size_diff)[file_number] += diff;
  }
  return Status::OK();
}

Status TitanDBImpl::InitializeGC(
    const std::vector<ColumnFamilyHandle*>& cf_handles) {
  assert(!initialized());
  Status s;
  FlushOptions flush_opts;
  flush_opts.wait = true;
  for (ColumnFamilyHandle* cf_handle : cf_handles) {
    // Flush memtable to make sure keys written by GC are all in SSTs.
    s = Flush(flush_opts, cf_handle);
    if (!s.ok()) {
      return s;
    }
    TablePropertiesCollection collection;
    s = GetPropertiesOfAllTables(cf_handle, &collection);
    if (!s.ok()) {
      return s;
    }
    std::map<uint64_t, int64_t> blob_file_size_diff;
    for (auto& file : collection) {
      s = ExtractGCStatsFromTableProperty(file.second, true /*to_add*/,
                                          &blob_file_size_diff);
      if (!s.ok()) {
        return s;
      }
    }
    std::shared_ptr<BlobStorage> blob_storage =
        blob_file_set_->GetBlobStorage(cf_handle->GetID()).lock();
    assert(blob_storage != nullptr);
    for (auto& file_size : blob_file_size_diff) {
      assert(file_size.second >= 0);
      std::shared_ptr<BlobFileMeta> file =
          blob_storage->FindFile(file_size.first).lock();
      if (file != nullptr) {
        assert(file->live_data_size() == 0);
        file->set_live_data_size(static_cast<uint64_t>(file_size.second));
      }
    }
    blob_storage->InitializeAllFiles();
  }
  {
    MutexLock l(&mutex_);
    for (ColumnFamilyHandle* cf_handle : cf_handles) {
      AddToGCQueue(cf_handle->GetID());
    }
    MaybeScheduleGC();
  }
  return s;
}

void TitanDBImpl::MaybeScheduleGC() {
  mutex_.AssertHeld();

  if (db_options_.disable_background_gc) return;

  if (shuting_down_.load(std::memory_order_acquire)) return;

  while (unscheduled_gc_ > 0 &&
         bg_gc_scheduled_ < db_options_.max_background_gc) {
    unscheduled_gc_--;
    bg_gc_scheduled_++;
    thread_pool_->SubmitJob(std::bind(&TitanDBImpl::BGWorkGC, this));
  }
}

void TitanDBImpl::BGWorkGC(void* db) {
  reinterpret_cast<TitanDBImpl*>(db)->BackgroundCallGC();
}

void TitanDBImpl::BackgroundCallGC() {
  TEST_SYNC_POINT("TitanDBImpl::BackgroundCallGC:BeforeGCRunning");
  {
    MutexLock l(&mutex_);
    assert(bg_gc_scheduled_ > 0);
    while (drop_cf_requests_ > 0) {
      bg_cv_.Wait();
    }
    bg_gc_running_++;

    TEST_SYNC_POINT("TitanDBImpl::BackgroundCallGC:BeforeBackgroundGC");
    if (!gc_queue_.empty()) {
      uint32_t column_family_id = PopFirstFromGCQueue();
      LogBuffer log_buffer(InfoLogLevel::INFO_LEVEL,
                           db_options_.info_log.get());
      BackgroundGC(&log_buffer, column_family_id);
      {
        mutex_.Unlock();
        log_buffer.FlushBufferToLog();
        LogFlush(db_options_.info_log.get());
        mutex_.Lock();
      }
    }

    bg_gc_running_--;
    bg_gc_scheduled_--;
    MaybeScheduleGC();
    if (bg_gc_scheduled_ == 0 || bg_gc_running_ == 0) {
      // Signal DB destructor if bg_gc_scheduled_ drop to 0.
      // Signal drop CF requests if bg_gc_running_ drop to 0.
      // If none of this is true, there is no need to signal since nobody is
      // waiting for it.
      bg_cv_.SignalAll();
    }
    // IMPORTANT: there should be no code after calling SignalAll. This call may
    // signal the DB destructor that it's OK to proceed with destruction. In
    // that case, all DB variables will be deallocated and referencing them
    // will cause trouble.
  }
}

Status TitanDBImpl::BackgroundGC(LogBuffer* log_buffer,
                                 uint32_t column_family_id) {
  mutex_.AssertHeld();

  std::unique_ptr<BlobGC> blob_gc;
  bool gc_merge_rewrite = false;
  std::unique_ptr<ColumnFamilyHandle> cfh;
  Status s;

  std::shared_ptr<BlobStorage> blob_storage;
  // Skip CFs that have been dropped.
  if (!blob_file_set_->IsColumnFamilyObsolete(column_family_id)) {
    blob_storage = blob_file_set_->GetBlobStorage(column_family_id).lock();
  } else {
    TEST_SYNC_POINT_CALLBACK("TitanDBImpl::BackgroundGC:CFDropped", nullptr);
    ROCKS_LOG_BUFFER(log_buffer, "GC skip dropped colum family [%s].",
                     cf_info_[column_family_id].name.c_str());
  }
  if (blob_storage != nullptr) {
    const auto& cf_options = blob_storage->cf_options();
    std::shared_ptr<BlobGCPicker> blob_gc_picker =
        std::make_shared<BasicBlobGCPicker>(db_options_, cf_options,
                                            stats_.get());
    blob_gc = blob_gc_picker->PickBlobGC(blob_storage.get());

    if (blob_gc) {
      cfh = db_impl_->GetColumnFamilyHandleUnlocked(column_family_id);
      assert(column_family_id == cfh->GetID());
      blob_gc->SetColumnFamily(cfh.get());
      gc_merge_rewrite =
          cf_info_[column_family_id].mutable_cf_options.gc_merge_rewrite;
    }
  }

  // TODO(@DorianZheng) Make sure enough room for GC

  if (UNLIKELY(!blob_gc)) {
    RecordTick(statistics(stats_.get()), TITAN_GC_NO_NEED, 1);
    // Nothing to do
    ROCKS_LOG_BUFFER(log_buffer, "Titan GC nothing to do");
  } else {
    StopWatch gc_sw(env_, statistics(stats_.get()), TITAN_GC_MICROS);
<<<<<<< HEAD
    BlobGCJob blob_gc_job(blob_gc.get(), db_, &mutex_, db_options_, env_,
                          env_options_, blob_manager_.get(),
                          blob_file_set_.get(), log_buffer, &shuting_down_,
                          stats_.get());
=======
    BlobGCJob blob_gc_job(blob_gc.get(), db_, &mutex_, db_options_,
                          gc_merge_rewrite, env_, env_options_,
                          blob_manager_.get(), blob_file_set_.get(), log_buffer,
                          &shuting_down_, stats_.get());
>>>>>>> aea29d31
    s = blob_gc_job.Prepare();
    if (s.ok()) {
      mutex_.Unlock();
      s = blob_gc_job.Run();
      mutex_.Lock();
    }
    if (s.ok()) {
      s = blob_gc_job.Finish();
    }
    blob_gc->ReleaseGcFiles();

    if (blob_gc->trigger_next() &&
        (bg_gc_scheduled_ - 1 + gc_queue_.size() <
         2 * static_cast<uint32_t>(db_options_.max_background_gc))) {
      RecordTick(statistics(stats_.get()), TITAN_GC_TRIGGER_NEXT, 1);
      // There is still data remained to be GCed
      // and the queue is not overwhelmed
      // then put this cf to GC queue for next GC
      AddToGCQueue(blob_gc->column_family_handle()->GetID());
    }
  }

  if (s.ok()) {
    RecordTick(statistics(stats_.get()), TITAN_GC_SUCCESS, 1);
    // Done
  } else {
    SetBGError(s);
    RecordTick(statistics(stats_.get()), TITAN_GC_FAILURE, 1);
    ROCKS_LOG_WARN(db_options_.info_log, "Titan GC error: %s",
                   s.ToString().c_str());
  }

  TEST_SYNC_POINT("TitanDBImpl::BackgroundGC:Finish");
  return s;
}

Status TitanDBImpl::TEST_StartGC(uint32_t column_family_id) {
  // BackgroundCallGC
  Status s;
  LogBuffer log_buffer(InfoLogLevel::INFO_LEVEL, db_options_.info_log.get());
  {
    MutexLock l(&mutex_);
    // Prevent CF being dropped while GC is running.
    while (drop_cf_requests_ > 0) {
      bg_cv_.Wait();
    }
    bg_gc_running_++;
    bg_gc_scheduled_++;

    s = BackgroundGC(&log_buffer, column_family_id);

    {
      mutex_.Unlock();
      log_buffer.FlushBufferToLog();
      LogFlush(db_options_.info_log.get());
      mutex_.Lock();
    }

    bg_gc_running_--;
    bg_gc_scheduled_--;
    if (bg_gc_scheduled_ == 0 || bg_gc_running_ == 0) {
      bg_cv_.SignalAll();
    }
  }
  return s;
}

void TitanDBImpl::TEST_WaitForBackgroundGC() {
  MutexLock l(&mutex_);
  while (bg_gc_scheduled_ > 0) {
    bg_cv_.Wait();
  }
}

}  // namespace titandb
}  // namespace rocksdb<|MERGE_RESOLUTION|>--- conflicted
+++ resolved
@@ -200,17 +200,10 @@
     ROCKS_LOG_BUFFER(log_buffer, "Titan GC nothing to do");
   } else {
     StopWatch gc_sw(env_, statistics(stats_.get()), TITAN_GC_MICROS);
-<<<<<<< HEAD
-    BlobGCJob blob_gc_job(blob_gc.get(), db_, &mutex_, db_options_, env_,
-                          env_options_, blob_manager_.get(),
-                          blob_file_set_.get(), log_buffer, &shuting_down_,
-                          stats_.get());
-=======
     BlobGCJob blob_gc_job(blob_gc.get(), db_, &mutex_, db_options_,
                           gc_merge_rewrite, env_, env_options_,
                           blob_manager_.get(), blob_file_set_.get(), log_buffer,
                           &shuting_down_, stats_.get());
->>>>>>> aea29d31
     s = blob_gc_job.Prepare();
     if (s.ok()) {
       mutex_.Unlock();
