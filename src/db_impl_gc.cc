#include "db_impl.h"

#include "test_util/sync_point.h"

#include "blob_file_iterator.h"
#include "blob_gc_job.h"
#include "blob_gc_picker.h"

namespace rocksdb {
namespace titandb {

void TitanDBImpl::MaybeScheduleGC() {
  mutex_.AssertHeld();

  if (db_options_.disable_background_gc) return;

  if (shuting_down_.load(std::memory_order_acquire)) return;

  while (unscheduled_gc_ > 0 &&
         bg_gc_scheduled_ < db_options_.max_background_gc) {
    unscheduled_gc_--;
    bg_gc_scheduled_++;
    env_->Schedule(&TitanDBImpl::BGWorkGC, this, Env::Priority::BOTTOM, this);
  }
}

void TitanDBImpl::BGWorkGC(void* db) {
  reinterpret_cast<TitanDBImpl*>(db)->BackgroundCallGC();
}

void TitanDBImpl::BackgroundCallGC() {
  LogBuffer log_buffer(InfoLogLevel::INFO_LEVEL, db_options_.info_log.get());
  TEST_SYNC_POINT("TitanDBImpl::BackgroundCallGC:BeforeGCRunning");

  {
    MutexLock l(&mutex_);
    assert(bg_gc_scheduled_ > 0);
    while (drop_cf_requests_ > 0) {
      bg_cv_.Wait();
    }
    bg_gc_running_++;

    TEST_SYNC_POINT("TitanDBImpl::BackgroundCallGC:BeforeBackgroundGC");
    BackgroundGC(&log_buffer);

    {
      mutex_.Unlock();
      log_buffer.FlushBufferToLog();
      LogFlush(db_options_.info_log.get());
      mutex_.Lock();
    }

    bg_gc_running_--;
    bg_gc_scheduled_--;
    MaybeScheduleGC();
    if (bg_gc_scheduled_ == 0 || bg_gc_running_ == 0) {
      // Signal DB destructor if bg_gc_scheduled_ drop to 0.
      // Signal drop CF requests if bg_gc_running_ drop to 0.
      // If none of this is true, there is no need to signal since nobody is
      // waiting for it.
      bg_cv_.SignalAll();
    }
    // IMPORTANT: there should be no code after calling SignalAll. This call may
    // signal the DB destructor that it's OK to proceed with destruction. In
    // that case, all DB variables will be deallocated and referencing them
    // will cause trouble.
  }
}

Status TitanDBImpl::BackgroundGC(LogBuffer* log_buffer) {
  mutex_.AssertHeld();
  StopWatch gc_sw(env_, statistics(stats_.get()), BLOB_DB_GC_MICROS);

  std::unique_ptr<BlobGC> blob_gc;
  std::unique_ptr<ColumnFamilyHandle> cfh;
  Status s;
  if (!gc_queue_.empty()) {
    uint32_t column_family_id = PopFirstFromGCQueue();
<<<<<<< HEAD
    std::shared_ptr<BlobStorage> blob_storage;
    // Skip CFs that have been dropped.
    if (!vset_->IsColumnFamilyObsolete(column_family_id)) {
      blob_storage = vset_->GetBlobStorage(column_family_id).lock();
    } else {
      TEST_SYNC_POINT_CALLBACK("TitanDBImpl::BackgroundGC:CFDropped", nullptr);
      ROCKS_LOG_BUFFER(log_buffer, "GC skip dropped colum family [%s].",
                       cf_info_[column_family_id].name.c_str());
    }
    if (blob_storage != nullptr) {
      const auto& cf_options = blob_storage->cf_options();
=======
    auto bs = blob_file_set_->GetBlobStorage(column_family_id).lock().get();

    if (bs) {
      const auto& cf_options = bs->cf_options();
>>>>>>> 04850259
      std::shared_ptr<BlobGCPicker> blob_gc_picker =
          std::make_shared<BasicBlobGCPicker>(db_options_, cf_options);
      blob_gc = blob_gc_picker->PickBlobGC(blob_storage.get());

      if (blob_gc) {
        cfh = db_impl_->GetColumnFamilyHandleUnlocked(column_family_id);
        assert(column_family_id == cfh->GetID());
        blob_gc->SetColumnFamily(cfh.get());
      }
    }
  }

  // TODO(@DorianZheng) Make sure enough room for GC

  if (UNLIKELY(!blob_gc)) {
    // Nothing to do
    ROCKS_LOG_BUFFER(log_buffer, "Titan GC nothing to do");
  } else {
    BlobGCJob blob_gc_job(blob_gc.get(), db_, &mutex_, db_options_, env_,
                          env_options_, blob_manager_.get(),
                          blob_file_set_.get(), log_buffer, &shuting_down_,
                          stats_.get());
    s = blob_gc_job.Prepare();
    if (s.ok()) {
      mutex_.Unlock();
      s = blob_gc_job.Run();
      mutex_.Lock();
    }
    if (s.ok()) {
      s = blob_gc_job.Finish();
    }
    blob_gc->ReleaseGcFiles();

    if (blob_gc->trigger_next() &&
        (bg_gc_scheduled_ - 1 + gc_queue_.size() <
         2 * static_cast<uint32_t>(db_options_.max_background_gc))) {
      // There is still data remained to be GCed
      // and the queue is not overwhelmed
      // then put this cf to GC queue for next GC
      AddToGCQueue(blob_gc->column_family_handle()->GetID());
    }
  }

  if (s.ok()) {
    // Done
  } else {
    SetBGError(s);
    ROCKS_LOG_WARN(db_options_.info_log, "Titan GC error: %s",
                   s.ToString().c_str());
  }

  TEST_SYNC_POINT("TitanDBImpl::BackgroundGC:Finish");
  return s;
}

// TODO(yiwu): merge with BackgroundGC().
Status TitanDBImpl::TEST_StartGC(uint32_t column_family_id) {
  // BackgroundCallGC
  Status s;
  LogBuffer log_buffer(InfoLogLevel::INFO_LEVEL, db_options_.info_log.get());
  {
    MutexLock l(&mutex_);
    // Prevent CF being dropped while GC is running.
    while (drop_cf_requests_ > 0) {
      bg_cv_.Wait();
    }
    bg_gc_running_++;
    bg_gc_scheduled_++;

    // BackgroudGC
    StopWatch gc_sw(env_, statistics(stats_.get()), BLOB_DB_GC_MICROS);

    std::unique_ptr<BlobGC> blob_gc;
    std::unique_ptr<ColumnFamilyHandle> cfh;

<<<<<<< HEAD
    if (vset_->IsColumnFamilyObsolete(column_family_id)) {
      return Status::ColumnFamilyDropped(
          "Column Family has been dropped before GC.");
    }
    auto bs = vset_->GetBlobStorage(column_family_id).lock().get();
=======
    auto bs = blob_file_set_->GetBlobStorage(column_family_id).lock().get();
>>>>>>> 04850259
    const auto& cf_options = bs->cf_options();
    std::shared_ptr<BlobGCPicker> blob_gc_picker =
        std::make_shared<BasicBlobGCPicker>(db_options_, cf_options);
    blob_gc = blob_gc_picker->PickBlobGC(bs);

    if (blob_gc) {
      cfh = db_impl_->GetColumnFamilyHandleUnlocked(column_family_id);
      assert(column_family_id == cfh->GetID());
      blob_gc->SetColumnFamily(cfh.get());
    }

    if (UNLIKELY(!blob_gc)) {
      ROCKS_LOG_BUFFER(&log_buffer, "Titan GC nothing to do");
    } else {
      BlobGCJob blob_gc_job(blob_gc.get(), db_, &mutex_, db_options_, env_,
                            env_options_, blob_manager_.get(),
                            blob_file_set_.get(), &log_buffer, &shuting_down_,
                            stats_.get());
      s = blob_gc_job.Prepare();

      if (s.ok()) {
        mutex_.Unlock();
        s = blob_gc_job.Run();
        mutex_.Lock();
      }

      if (s.ok()) {
        s = blob_gc_job.Finish();
      }

      blob_gc->ReleaseGcFiles();
    }

    if (!s.ok()) {
      ROCKS_LOG_WARN(db_options_.info_log, "Titan GC error: %s",
                     s.ToString().c_str());
    }

    {
      mutex_.Unlock();
      log_buffer.FlushBufferToLog();
      LogFlush(db_options_.info_log.get());
      mutex_.Lock();
    }

    bg_gc_running_--;
    bg_gc_scheduled_--;
    if (bg_gc_scheduled_ == 0 || bg_gc_running_ == 0) {
      bg_cv_.SignalAll();
    }
  }
  return s;
}

}  // namespace titandb
}  // namespace rocksdb<|MERGE_RESOLUTION|>--- conflicted
+++ resolved
@@ -76,11 +76,10 @@
   Status s;
   if (!gc_queue_.empty()) {
     uint32_t column_family_id = PopFirstFromGCQueue();
-<<<<<<< HEAD
     std::shared_ptr<BlobStorage> blob_storage;
     // Skip CFs that have been dropped.
-    if (!vset_->IsColumnFamilyObsolete(column_family_id)) {
-      blob_storage = vset_->GetBlobStorage(column_family_id).lock();
+    if (!blob_file_set_->IsColumnFamilyObsolete(column_family_id)) {
+      blob_storage = blob_file_set_->GetBlobStorage(column_family_id).lock();
     } else {
       TEST_SYNC_POINT_CALLBACK("TitanDBImpl::BackgroundGC:CFDropped", nullptr);
       ROCKS_LOG_BUFFER(log_buffer, "GC skip dropped colum family [%s].",
@@ -88,12 +87,6 @@
     }
     if (blob_storage != nullptr) {
       const auto& cf_options = blob_storage->cf_options();
-=======
-    auto bs = blob_file_set_->GetBlobStorage(column_family_id).lock().get();
-
-    if (bs) {
-      const auto& cf_options = bs->cf_options();
->>>>>>> 04850259
       std::shared_ptr<BlobGCPicker> blob_gc_picker =
           std::make_shared<BasicBlobGCPicker>(db_options_, cf_options);
       blob_gc = blob_gc_picker->PickBlobGC(blob_storage.get());
@@ -169,15 +162,11 @@
     std::unique_ptr<BlobGC> blob_gc;
     std::unique_ptr<ColumnFamilyHandle> cfh;
 
-<<<<<<< HEAD
-    if (vset_->IsColumnFamilyObsolete(column_family_id)) {
+    if (blob_file_set_->IsColumnFamilyObsolete(column_family_id)) {
       return Status::ColumnFamilyDropped(
           "Column Family has been dropped before GC.");
     }
-    auto bs = vset_->GetBlobStorage(column_family_id).lock().get();
-=======
     auto bs = blob_file_set_->GetBlobStorage(column_family_id).lock().get();
->>>>>>> 04850259
     const auto& cf_options = bs->cf_options();
     std::shared_ptr<BlobGCPicker> blob_gc_picker =
         std::make_shared<BasicBlobGCPicker>(db_options_, cf_options);
