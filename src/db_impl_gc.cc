#include "db_impl.h"

#include "test_util/sync_point.h"

#include "blob_file_iterator.h"
#include "blob_gc_job.h"
#include "blob_gc_picker.h"

namespace rocksdb {
namespace titandb {

void TitanDBImpl::MaybeScheduleGC() {
  mutex_.AssertHeld();

  if (db_options_.disable_background_gc) return;

  if (shuting_down_.load(std::memory_order_acquire)) return;

  while (unscheduled_gc_ > 0 &&
         bg_gc_scheduled_ < db_options_.max_background_gc) {
    unscheduled_gc_--;
    bg_gc_scheduled_++;
    env_->Schedule(&TitanDBImpl::BGWorkGC, this, Env::Priority::BOTTOM, this);
  }
}

void TitanDBImpl::BGWorkGC(void* db) {
  reinterpret_cast<TitanDBImpl*>(db)->BackgroundCallGC();
}

void TitanDBImpl::BackgroundCallGC() {
  TEST_SYNC_POINT("TitanDBImpl::BackgroundCallGC:BeforeGCRunning");
  {
    MutexLock l(&mutex_);
    assert(bg_gc_scheduled_ > 0);
    while (drop_cf_requests_ > 0) {
      bg_cv_.Wait();
    }
    bg_gc_running_++;

    TEST_SYNC_POINT("TitanDBImpl::BackgroundCallGC:BeforeBackgroundGC");
    if (!gc_queue_.empty()) {
      uint32_t column_family_id = PopFirstFromGCQueue();
      LogBuffer log_buffer(InfoLogLevel::INFO_LEVEL,
                           db_options_.info_log.get());
      BackgroundGC(&log_buffer, column_family_id);
      {
        mutex_.Unlock();
        log_buffer.FlushBufferToLog();
        LogFlush(db_options_.info_log.get());
        mutex_.Lock();
      }
    }

    bg_gc_running_--;
    bg_gc_scheduled_--;
    MaybeScheduleGC();
    if (bg_gc_scheduled_ == 0 || bg_gc_running_ == 0) {
      // Signal DB destructor if bg_gc_scheduled_ drop to 0.
      // Signal drop CF requests if bg_gc_running_ drop to 0.
      // If none of this is true, there is no need to signal since nobody is
      // waiting for it.
      bg_cv_.SignalAll();
    }
    // IMPORTANT: there should be no code after calling SignalAll. This call may
    // signal the DB destructor that it's OK to proceed with destruction. In
    // that case, all DB variables will be deallocated and referencing them
    // will cause trouble.
  }
}

Status TitanDBImpl::BackgroundGC(LogBuffer* log_buffer,
                                 uint32_t column_family_id) {
  mutex_.AssertHeld();
  StopWatch gc_sw(env_, stats_.get(), BLOB_DB_GC_MICROS);

  std::unique_ptr<BlobGC> blob_gc;
  std::unique_ptr<ColumnFamilyHandle> cfh;
  Status s;

  std::shared_ptr<BlobStorage> blob_storage;
  // Skip CFs that have been dropped.
  if (!blob_file_set_->IsColumnFamilyObsolete(column_family_id)) {
    blob_storage = blob_file_set_->GetBlobStorage(column_family_id).lock();
  } else {
    TEST_SYNC_POINT_CALLBACK("TitanDBImpl::BackgroundGC:CFDropped", nullptr);
    ROCKS_LOG_BUFFER(log_buffer, "GC skip dropped colum family [%s].",
                     cf_info_[column_family_id].name.c_str());
  }
  if (blob_storage != nullptr) {
    const auto& cf_options = blob_storage->cf_options();
    std::shared_ptr<BlobGCPicker> blob_gc_picker =
        std::make_shared<BasicBlobGCPicker>(db_options_, cf_options,
                                            stats_.get());
    blob_gc = blob_gc_picker->PickBlobGC(blob_storage.get());

    if (blob_gc) {
      cfh = db_impl_->GetColumnFamilyHandleUnlocked(column_family_id);
      assert(column_family_id == cfh->GetID());
      blob_gc->SetColumnFamily(cfh.get());
    }
  }

  // TODO(@DorianZheng) Make sure enough room for GC

  if (UNLIKELY(!blob_gc)) {
    // Nothing to do
    ROCKS_LOG_BUFFER(log_buffer, "Titan GC nothing to do");
  } else {
    {
      mutex_.Unlock();
      auto* cfd = reinterpret_cast<ColumnFamilyHandleImpl*>(cfh.get())->cfd();
      db_impl_->WaitForFlushMemTable(cfd);
      mutex_.Lock();
    }
    BlobGCJob blob_gc_job(blob_gc.get(), db_, &mutex_, db_options_, env_,
                          env_options_, blob_manager_.get(),
                          blob_file_set_.get(), log_buffer, &shuting_down_,
                          stats_.get());
    s = blob_gc_job.Prepare();
    if (s.ok()) {
      mutex_.Unlock();
      s = blob_gc_job.Run();
      mutex_.Lock();
    }
    if (s.ok()) {
      s = blob_gc_job.Finish();
    }
    blob_gc->ReleaseGcFiles();

    if (blob_gc->trigger_next() &&
        (bg_gc_scheduled_ - 1 + gc_queue_.size() <
         2 * static_cast<uint32_t>(db_options_.max_background_gc))) {
      RecordTick(stats_.get(), TitanStats::GC_TRIGGER_NEXT, 1);
      // There is still data remained to be GCed
      // and the queue is not overwhelmed
      // then put this cf to GC queue for next GC
      AddToGCQueue(blob_gc->column_family_handle()->GetID());
    }
  }

  if (s.ok()) {
    RecordTick(stats_.get(), TitanStats::GC_SUCCESS, 1);
    // Done
  } else {
    SetBGError(s);
    RecordTick(stats_.get(), TitanStats::GC_FAIL, 1);
    ROCKS_LOG_WARN(db_options_.info_log, "Titan GC error: %s",
                   s.ToString().c_str());
  }

  TEST_SYNC_POINT("TitanDBImpl::BackgroundGC:Finish");
  return s;
}

Status TitanDBImpl::TEST_StartGC(uint32_t column_family_id) {
  // BackgroundCallGC
  Status s;
  LogBuffer log_buffer(InfoLogLevel::INFO_LEVEL, db_options_.info_log.get());
  {
    MutexLock l(&mutex_);
    // Prevent CF being dropped while GC is running.
    while (drop_cf_requests_ > 0) {
      bg_cv_.Wait();
    }
    bg_gc_running_++;
    bg_gc_scheduled_++;

<<<<<<< HEAD
    // BackgroudGC
    StopWatch gc_sw(env_, stats_.get(), BLOB_DB_GC_MICROS);

    std::unique_ptr<BlobGC> blob_gc;
    std::unique_ptr<ColumnFamilyHandle> cfh;

    if (blob_file_set_->IsColumnFamilyObsolete(column_family_id)) {
      return Status::ColumnFamilyDropped(
          "Column Family has been dropped before GC.");
    }
    auto bs = blob_file_set_->GetBlobStorage(column_family_id).lock().get();
    const auto& cf_options = bs->cf_options();
    std::shared_ptr<BlobGCPicker> blob_gc_picker =
        std::make_shared<BasicBlobGCPicker>(db_options_, cf_options, nullptr);
    blob_gc = blob_gc_picker->PickBlobGC(bs);

    if (blob_gc) {
      cfh = db_impl_->GetColumnFamilyHandleUnlocked(column_family_id);
      assert(column_family_id == cfh->GetID());
      blob_gc->SetColumnFamily(cfh.get());
    }

    if (UNLIKELY(!blob_gc)) {
      ROCKS_LOG_BUFFER(&log_buffer, "Titan GC nothing to do");
    } else {
      {
        mutex_.Unlock();
        auto* cfd = reinterpret_cast<ColumnFamilyHandleImpl*>(cfh.get())->cfd();
        db_impl_->WaitForFlushMemTable(cfd);
        mutex_.Lock();
      }
      BlobGCJob blob_gc_job(blob_gc.get(), db_, &mutex_, db_options_, env_,
                            env_options_, blob_manager_.get(),
                            blob_file_set_.get(), &log_buffer, &shuting_down_,
                            stats_.get());
      s = blob_gc_job.Prepare();

      if (s.ok()) {
        mutex_.Unlock();
        s = blob_gc_job.Run();
        mutex_.Lock();
      }

      if (s.ok()) {
        s = blob_gc_job.Finish();
      }

      blob_gc->ReleaseGcFiles();
    }

    if (!s.ok()) {
      ROCKS_LOG_WARN(db_options_.info_log, "Titan GC error: %s",
                     s.ToString().c_str());
    }
=======
    s = BackgroundGC(&log_buffer, column_family_id);
>>>>>>> 8ac5003c

    {
      mutex_.Unlock();
      log_buffer.FlushBufferToLog();
      LogFlush(db_options_.info_log.get());
      mutex_.Lock();
    }

    bg_gc_running_--;
    bg_gc_scheduled_--;
    if (bg_gc_scheduled_ == 0 || bg_gc_running_ == 0) {
      bg_cv_.SignalAll();
    }
  }
  return s;
}

}  // namespace titandb
}  // namespace rocksdb<|MERGE_RESOLUTION|>--- conflicted
+++ resolved
@@ -166,64 +166,7 @@
     bg_gc_running_++;
     bg_gc_scheduled_++;
 
-<<<<<<< HEAD
-    // BackgroudGC
-    StopWatch gc_sw(env_, stats_.get(), BLOB_DB_GC_MICROS);
-
-    std::unique_ptr<BlobGC> blob_gc;
-    std::unique_ptr<ColumnFamilyHandle> cfh;
-
-    if (blob_file_set_->IsColumnFamilyObsolete(column_family_id)) {
-      return Status::ColumnFamilyDropped(
-          "Column Family has been dropped before GC.");
-    }
-    auto bs = blob_file_set_->GetBlobStorage(column_family_id).lock().get();
-    const auto& cf_options = bs->cf_options();
-    std::shared_ptr<BlobGCPicker> blob_gc_picker =
-        std::make_shared<BasicBlobGCPicker>(db_options_, cf_options, nullptr);
-    blob_gc = blob_gc_picker->PickBlobGC(bs);
-
-    if (blob_gc) {
-      cfh = db_impl_->GetColumnFamilyHandleUnlocked(column_family_id);
-      assert(column_family_id == cfh->GetID());
-      blob_gc->SetColumnFamily(cfh.get());
-    }
-
-    if (UNLIKELY(!blob_gc)) {
-      ROCKS_LOG_BUFFER(&log_buffer, "Titan GC nothing to do");
-    } else {
-      {
-        mutex_.Unlock();
-        auto* cfd = reinterpret_cast<ColumnFamilyHandleImpl*>(cfh.get())->cfd();
-        db_impl_->WaitForFlushMemTable(cfd);
-        mutex_.Lock();
-      }
-      BlobGCJob blob_gc_job(blob_gc.get(), db_, &mutex_, db_options_, env_,
-                            env_options_, blob_manager_.get(),
-                            blob_file_set_.get(), &log_buffer, &shuting_down_,
-                            stats_.get());
-      s = blob_gc_job.Prepare();
-
-      if (s.ok()) {
-        mutex_.Unlock();
-        s = blob_gc_job.Run();
-        mutex_.Lock();
-      }
-
-      if (s.ok()) {
-        s = blob_gc_job.Finish();
-      }
-
-      blob_gc->ReleaseGcFiles();
-    }
-
-    if (!s.ok()) {
-      ROCKS_LOG_WARN(db_options_.info_log, "Titan GC error: %s",
-                     s.ToString().c_str());
-    }
-=======
     s = BackgroundGC(&log_buffer, column_family_id);
->>>>>>> 8ac5003c
 
     {
       mutex_.Unlock();
