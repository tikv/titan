#include "db_impl.h"

#include "blob_file_iterator.h"
#include "blob_gc_job.h"
#include "blob_gc_picker.h"

namespace rocksdb {
namespace titandb {

void TitanDBImpl::MaybeScheduleGC() {
  mutex_.AssertHeld();

  if (db_options_.disable_background_gc) return;

  if (shuting_down_.load(std::memory_order_acquire)) return;

<<<<<<< HEAD
  while (unscheduled_gc_ > 0 &&
         bg_gc_scheduled_.load(std::memory_order_acquire) <
             db_options_.max_background_gc) {
    unscheduled_gc_--;
    bg_gc_scheduled_.fetch_add(1, std::memory_order_release);
    env_->Schedule(&TitanDBImpl::BGWorkGC, this, Env::Priority::BOTTOM, this);
  }
=======
  if (bg_gc_scheduled_ >= db_options_.max_background_gc) return;

  bg_gc_scheduled_++;

  env_->Schedule(&TitanDBImpl::BGWorkGC, this, Env::Priority::BOTTOM, this);
>>>>>>> 91bbb5fc
}

void TitanDBImpl::BGWorkGC(void* db) {
  reinterpret_cast<TitanDBImpl*>(db)->BackgroundCallGC();
}

void TitanDBImpl::BackgroundCallGC() {
  LogBuffer log_buffer(InfoLogLevel::INFO_LEVEL, db_options_.info_log.get());

  {
    MutexLock l(&mutex_);
    assert(bg_gc_scheduled_ > 0);

    BackgroundGC(&log_buffer);

    {
      mutex_.Unlock();
      log_buffer.FlushBufferToLog();
      LogFlush(db_options_.info_log.get());
      mutex_.Lock();
    }

    bg_gc_scheduled_--;
    MaybeScheduleGC();
    if (bg_gc_scheduled_ == 0) {
      // signal if
      // * bg_gc_scheduled_ == 0 -- need to wakeup ~TitanDBImpl
      // If none of this is true, there is no need to signal since nobody is
      // waiting for it
      bg_cv_.SignalAll();
    }
    // IMPORTANT: there should be no code after calling SignalAll. This call may
    // signal the DB destructor that it's OK to proceed with destruction. In
    // that case, all DB variables will be deallocated and referencing them
    // will cause trouble.
  }
}

Status TitanDBImpl::BackgroundGC(LogBuffer* log_buffer) {
  mutex_.AssertHeld();
  StopWatch gc_sw(env_, statistics(stats_.get()), BLOB_DB_GC_MICROS);

  std::unique_ptr<BlobGC> blob_gc;
  std::unique_ptr<ColumnFamilyHandle> cfh;
  Status s;
  if (!gc_queue_.empty()) {
    uint32_t column_family_id = PopFirstFromGCQueue();
    auto bs = vset_->GetBlobStorage(column_family_id).lock().get();

    if (bs) {
      const auto& cf_options = bs->cf_options();
      std::shared_ptr<BlobGCPicker> blob_gc_picker =
          std::make_shared<BasicBlobGCPicker>(db_options_, cf_options);
      blob_gc = blob_gc_picker->PickBlobGC(bs);

      if (blob_gc) {
        cfh = db_impl_->GetColumnFamilyHandleUnlocked(column_family_id);
        assert(column_family_id == cfh->GetID());
        blob_gc->SetColumnFamily(cfh.get());
      }
    }
  }

  // TODO(@DorianZheng) Make sure enough room for GC

  if (UNLIKELY(!blob_gc)) {
    // Nothing to do
    ROCKS_LOG_BUFFER(log_buffer, "Titan GC nothing to do");
  } else {
    BlobGCJob blob_gc_job(blob_gc.get(), db_, &mutex_, db_options_, env_,
                          env_options_, blob_manager_.get(), vset_.get(),
                          log_buffer, &shuting_down_, stats_.get());
    s = blob_gc_job.Prepare();
    if (s.ok()) {
      mutex_.Unlock();
      s = blob_gc_job.Run();
      mutex_.Lock();
    }
    if (s.ok()) {
      s = blob_gc_job.Finish();
    }
    blob_gc->ReleaseGcFiles();

    if (blob_gc->trigger_next() &&
        (bg_gc_scheduled_ - 1 + gc_queue_.size() <
         2 * static_cast<uint32_t>(db_options_.max_background_gc))) {
      // There is still data remained to be GCed
      // and the queue is not overwhelmed
      // then put this cf to GC queue for next GC
      AddToGCQueue(blob_gc->column_family_handle()->GetID());
    }
  }

  if (s.ok()) {
    // Done
  } else {
    SetBGError(s);
    ROCKS_LOG_WARN(db_options_.info_log, "Titan GC error: %s",
                   s.ToString().c_str());
  }

  return s;
}

Status TitanDBImpl::TEST_StartGC(uint32_t column_family_id) {
  {
    MutexLock l(&mutex_);
    bg_gc_scheduled_++;
  }
  // BackgroundCallGC
  Status s;
  LogBuffer log_buffer(InfoLogLevel::INFO_LEVEL, db_options_.info_log.get());
  {
    MutexLock l(&mutex_);
    assert(bg_gc_scheduled_ > 0);

    // BackgroudGC
    StopWatch gc_sw(env_, statistics(stats_.get()), BLOB_DB_GC_MICROS);

    std::unique_ptr<BlobGC> blob_gc;
    std::unique_ptr<ColumnFamilyHandle> cfh;

    auto bs = vset_->GetBlobStorage(column_family_id).lock().get();
    const auto& cf_options = bs->cf_options();
    std::shared_ptr<BlobGCPicker> blob_gc_picker =
        std::make_shared<BasicBlobGCPicker>(db_options_, cf_options);
    blob_gc = blob_gc_picker->PickBlobGC(bs);

    if (blob_gc) {
      cfh = db_impl_->GetColumnFamilyHandleUnlocked(column_family_id);
      assert(column_family_id == cfh->GetID());
      blob_gc->SetColumnFamily(cfh.get());
    }

    if (UNLIKELY(!blob_gc)) {
      ROCKS_LOG_BUFFER(&log_buffer, "Titan GC nothing to do");
    } else {
      BlobGCJob blob_gc_job(blob_gc.get(), db_, &mutex_, db_options_, env_,
                            env_options_, blob_manager_.get(), vset_.get(),
                            &log_buffer, &shuting_down_, stats_.get());
      s = blob_gc_job.Prepare();

      if (s.ok()) {
        mutex_.Unlock();
        s = blob_gc_job.Run();
        mutex_.Lock();
      }

      if (s.ok()) {
        s = blob_gc_job.Finish();
      }

      blob_gc->ReleaseGcFiles();
    }

    if (!s.ok()) {
      ROCKS_LOG_WARN(db_options_.info_log, "Titan GC error: %s",
                     s.ToString().c_str());
    }

    {
      mutex_.Unlock();
      log_buffer.FlushBufferToLog();
      LogFlush(db_options_.info_log.get());
      mutex_.Lock();
    }

    bg_gc_scheduled_--;
    if (bg_gc_scheduled_ == 0) {
      bg_cv_.SignalAll();
    }
  }
  return s;
}

}  // namespace titandb
}  // namespace rocksdb<|MERGE_RESOLUTION|>--- conflicted
+++ resolved
@@ -14,21 +14,12 @@
 
   if (shuting_down_.load(std::memory_order_acquire)) return;
 
-<<<<<<< HEAD
   while (unscheduled_gc_ > 0 &&
-         bg_gc_scheduled_.load(std::memory_order_acquire) <
-             db_options_.max_background_gc) {
+         bg_gc_scheduled_ < db_options_.max_background_gc) {
     unscheduled_gc_--;
-    bg_gc_scheduled_.fetch_add(1, std::memory_order_release);
+    bg_gc_scheduled_++;
     env_->Schedule(&TitanDBImpl::BGWorkGC, this, Env::Priority::BOTTOM, this);
   }
-=======
-  if (bg_gc_scheduled_ >= db_options_.max_background_gc) return;
-
-  bg_gc_scheduled_++;
-
-  env_->Schedule(&TitanDBImpl::BGWorkGC, this, Env::Priority::BOTTOM, this);
->>>>>>> 91bbb5fc
 }
 
 void TitanDBImpl::BGWorkGC(void* db) {
