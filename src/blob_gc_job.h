#pragma once

#include "blob_file_builder.h"
#include "blob_file_iterator.h"
#include "blob_file_manager.h"
#include "blob_file_set.h"
#include "blob_gc.h"
#include "db/db_impl/db_impl.h"
#include "rocksdb/statistics.h"
#include "rocksdb/status.h"
#include "titan/options.h"
#include "titan_stats.h"
#include "version_edit.h"

namespace rocksdb {
namespace titandb {

class BlobGCJob {
 public:
  BlobGCJob(BlobGC* blob_gc, DB* db, port::Mutex* mutex,
            const TitanDBOptions& titan_db_options, Env* env,
            const EnvOptions& env_options, BlobFileManager* blob_file_manager,
            BlobFileSet* blob_file_set, LogBuffer* log_buffer,
            std::atomic_bool* shuting_down, TitanStats* stats);

  // No copying allowed
  BlobGCJob(const BlobGCJob&) = delete;
  void operator=(const BlobGCJob&) = delete;

  ~BlobGCJob();

  // REQUIRE: mutex held
  Status Prepare();
  // REQUIRE: mutex not held
  Status Run();
  // REQUIRE: mutex held
  Status Finish();

 private:
  class GarbageCollectionWriteCallback;
  friend class BlobGCJobTest;

  void UpdateInternalOpStats();

  BlobGC* blob_gc_;
  DB* base_db_;
  DBImpl* base_db_impl_;
  port::Mutex* mutex_;
  TitanDBOptions db_options_;
  Env* env_;
  EnvOptions env_options_;
  BlobFileManager* blob_file_manager_;
  BlobFileSet* blob_file_set_;
  LogBuffer* log_buffer_{nullptr};

  std::vector<std::pair<std::unique_ptr<BlobFileHandle>,
                        std::unique_ptr<BlobFileBuilder>>>
      blob_file_builders_;
  std::vector<std::pair<WriteBatch, GarbageCollectionWriteCallback>>
      rewrite_batches_;

  std::atomic_bool* shuting_down_{nullptr};

  TitanStats* stats_;

  struct {
<<<<<<< HEAD
    uint64_t bytes_read = 0;
    uint64_t bytes_written = 0;
    uint64_t gc_num_keys_overwritten = 0;
    uint64_t gc_bytes_overwritten = 0;
    uint64_t gc_num_keys_relocated = 0;
    uint64_t gc_bytes_relocated = 0;
    uint64_t gc_num_new_files = 0;
    uint64_t gc_num_files = 0;
    uint64_t gc_small_file = 0;
    uint64_t gc_discardable = 0;
    uint64_t gc_sample = 0;
=======
    uint64_t blob_db_bytes_read = 0;
    uint64_t blob_db_bytes_written = 0;
    uint64_t blob_db_gc_num_keys_overwritten = 0;
    uint64_t blob_db_gc_bytes_overwritten = 0;
    uint64_t blob_db_gc_num_keys_relocated = 0;
    uint64_t blob_db_gc_bytes_relocated = 0;
    uint64_t blob_db_gc_num_new_files = 0;
    uint64_t blob_db_gc_num_files = 0;
    uint64_t blob_db_gc_sampling_micros = 0;
    uint64_t blob_db_gc_read_lsm_micros = 0;
    uint64_t blob_db_gc_update_lsm_micros = 0;
>>>>>>> 04850259
  } metrics_;

  uint64_t prev_bytes_read_ = 0;
  uint64_t prev_bytes_written_ = 0;
  uint64_t io_bytes_read_ = 0;
  uint64_t io_bytes_written_ = 0;

  Status SampleCandidateFiles();
  Status DoSample(const BlobFileMeta* file, bool* selected);
  Status DoRunGC();
  Status BuildIterator(std::unique_ptr<BlobFileMergeIterator>* result);
  Status DiscardEntry(const Slice& key, const BlobIndex& blob_index,
                      bool* discardable);
  Status InstallOutputBlobFiles();
  Status RewriteValidKeyToLSM();
  Status DeleteInputBlobFiles();

  bool IsShutingDown();
};

}  // namespace titandb
}  // namespace rocksdb<|MERGE_RESOLUTION|>--- conflicted
+++ resolved
@@ -64,7 +64,6 @@
   TitanStats* stats_;
 
   struct {
-<<<<<<< HEAD
     uint64_t bytes_read = 0;
     uint64_t bytes_written = 0;
     uint64_t gc_num_keys_overwritten = 0;
@@ -76,19 +75,9 @@
     uint64_t gc_small_file = 0;
     uint64_t gc_discardable = 0;
     uint64_t gc_sample = 0;
-=======
-    uint64_t blob_db_bytes_read = 0;
-    uint64_t blob_db_bytes_written = 0;
-    uint64_t blob_db_gc_num_keys_overwritten = 0;
-    uint64_t blob_db_gc_bytes_overwritten = 0;
-    uint64_t blob_db_gc_num_keys_relocated = 0;
-    uint64_t blob_db_gc_bytes_relocated = 0;
-    uint64_t blob_db_gc_num_new_files = 0;
-    uint64_t blob_db_gc_num_files = 0;
-    uint64_t blob_db_gc_sampling_micros = 0;
-    uint64_t blob_db_gc_read_lsm_micros = 0;
-    uint64_t blob_db_gc_update_lsm_micros = 0;
->>>>>>> 04850259
+    uint64_t gc_sampling_micros = 0;
+    uint64_t gc_read_lsm_micros = 0;
+    uint64_t gc_update_lsm_micros = 0;
   } metrics_;
 
   uint64_t prev_bytes_read_ = 0;
